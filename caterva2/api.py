--- conflicted
+++ resolved
@@ -81,12 +81,8 @@
     {'name': 'b2tests', 'http': 'localhost:8014', 'subscribed': True}
     """
     urlbase, _ = _format_paths(urlbase)
-<<<<<<< HEAD
-    auth_cookie = auth_cookie or _subscriber_data["auth_cookie"]
-    return api_utils.get(f'{urlbase}/api/roots', auth_cookie=auth_cookie)
-=======
+    auth_cookie = auth_cookie or _subscriber_data["auth_cookie"]
     return api_utils.get(f"{urlbase}/api/roots", auth_cookie=auth_cookie)
->>>>>>> 0696b4c4
 
 
 def subscribe(root, urlbase=None, auth_cookie=None):
@@ -119,13 +115,9 @@
     {'name': 'h5numbers_j2k', 'http': 'localhost:8011', 'subscribed': True}
     """
     urlbase, root = _format_paths(urlbase, root)
-<<<<<<< HEAD
     auth_cookie = auth_cookie or _subscriber_data["auth_cookie"]
     return api_utils.post(f'{urlbase}/api/subscribe/{root}',
                           auth_cookie=auth_cookie)
-=======
-    return api_utils.post(f"{urlbase}/api/subscribe/{root}", auth_cookie=auth_cookie)
->>>>>>> 0696b4c4
 
 
 def get_list(path, urlbase=None, auth_cookie=None):
@@ -157,13 +149,9 @@
     ['ds-2d-fields.b2nd', 'lung-jpeg2000_10x.b2nd', 'ds-1d-fields.b2nd']
     """
     urlbase, path = _format_paths(urlbase, path)
-<<<<<<< HEAD
     auth_cookie = auth_cookie or _subscriber_data["auth_cookie"]
     return api_utils.get(f'{urlbase}/api/list/{path}',
                          auth_cookie=auth_cookie)
-=======
-    return api_utils.get(f"{urlbase}/api/list/{path}", auth_cookie=auth_cookie)
->>>>>>> 0696b4c4
 
 
 def get_info(path, urlbase=None, auth_cookie=None):
@@ -200,7 +188,6 @@
     [100, 200]
     """
     urlbase, path = _format_paths(urlbase, path)
-<<<<<<< HEAD
     auth_cookie = auth_cookie or _subscriber_data["auth_cookie"]
     return api_utils.get(f'{urlbase}/api/info/{path}',
                          auth_cookie=auth_cookie)
@@ -208,12 +195,6 @@
 
 def fetch(path, urlbase=None, slice_=None,
           auth_cookie=None):
-=======
-    return api_utils.get(f"{urlbase}/api/info/{path}", auth_cookie=auth_cookie)
-
-
-def fetch(path, urlbase=sub_urlbase_default, slice_=None, auth_cookie=None):
->>>>>>> 0696b4c4
     """
     Fetch (a slice of) the data in a dataset.
 
@@ -246,16 +227,10 @@
       dtype=[('a', '<f4'), ('b', '<f8')])
     """
     urlbase, path = _format_paths(urlbase, path)
-<<<<<<< HEAD
     auth_cookie = auth_cookie or _subscriber_data["auth_cookie"]
     data = api_utils.fetch_data(path, urlbase,
                                 {'slice_': slice_},
                                 auth_cookie=auth_cookie)
-=======
-    data = api_utils.fetch_data(
-        path, urlbase, {"slice_": slice_}, auth_cookie=auth_cookie
-    )
->>>>>>> 0696b4c4
     return data
 
 
@@ -296,15 +271,9 @@
     6.453000645300064
     """
     urlbase, path = _format_paths(urlbase, path)
-<<<<<<< HEAD
     auth_cookie = auth_cookie or _subscriber_data["auth_cookie"]
     data = api_utils._xget(f'{urlbase}/api/chunk/{path}', {'nchunk': nchunk},
                            auth_cookie=auth_cookie)
-=======
-    data = api_utils._xget(
-        f"{urlbase}/api/chunk/{path}", {"nchunk": nchunk}, auth_cookie=auth_cookie
-    )
->>>>>>> 0696b4c4
     return data.content
 
 
@@ -354,17 +323,11 @@
         path = localpath / dataset.name
     else:
         path = localpath
-<<<<<<< HEAD
     auth_cookie = auth_cookie or _subscriber_data["auth_cookie"]
     return api_utils.download_url(url, str(path),
                                   try_unpack=api_utils.blosc2_is_here,
                                   auth_cookie=auth_cookie)
-=======
-    return api_utils.download_url(
-        url, str(path), try_unpack=api_utils.blosc2_is_here, auth_cookie=auth_cookie
-    )
-
->>>>>>> 0696b4c4
+
 
 def upload(localpath, dataset, urlbase=None, auth_cookie=None):
     """
@@ -392,12 +355,8 @@
     Path
         The path of the uploaded file.
     """
-<<<<<<< HEAD
     urlbase, dataset = _format_paths(urlbase, dataset)
     auth_cookie = auth_cookie or _subscriber_data["auth_cookie"]
-    return api_utils.upload_file(localpath, dataset, urlbase, try_pack=api_utils.blosc2_is_here,
-                                 auth_cookie=auth_cookie)
-=======
     return api_utils.upload_file(
         localpath,
         dataset,
@@ -405,7 +364,6 @@
         try_pack=api_utils.blosc2_is_here,
         auth_cookie=auth_cookie,
     )
->>>>>>> 0696b4c4
 
 
 def remove(path, urlbase=None, auth_cookie=None):
@@ -440,13 +398,9 @@
     False
     """
     urlbase, path = _format_paths(urlbase, path)
-<<<<<<< HEAD
     auth_cookie = auth_cookie or _subscriber_data["auth_cookie"]
     return api_utils.post(f'{urlbase}/api/remove/{path}',
                           auth_cookie=auth_cookie)
-=======
-    return api_utils.post(f"{urlbase}/api/remove/{path}", auth_cookie=auth_cookie)
->>>>>>> 0696b4c4
 
 
 def move(src, dst, urlbase=None, auth_cookie=None):
@@ -480,18 +434,12 @@
     '@public/mypath/dir1'
     """
     urlbase, _ = _format_paths(urlbase)
-<<<<<<< HEAD
-    auth_cookie = auth_cookie or _subscriber_data["auth_cookie"]
-    result =  api_utils.post(f'{urlbase}/api/move/',
-                             {'src': str(src), 'dst': str(dst)},
-                             auth_cookie=auth_cookie)
-=======
+    auth_cookie = auth_cookie or _subscriber_data["auth_cookie"]
     result = api_utils.post(
         f"{urlbase}/api/move/",
         {"src": str(src), "dst": str(dst)},
         auth_cookie=auth_cookie,
     )
->>>>>>> 0696b4c4
     return pathlib.Path(result)
 
 
@@ -524,7 +472,6 @@
     '@public/mypath/dir1'
     """
     urlbase, _ = _format_paths(urlbase)
-<<<<<<< HEAD
     auth_cookie = auth_cookie or _subscriber_data["auth_cookie"]
     result =  api_utils.post(f'{urlbase}/api/copy/',
                              {'src': str(src), 'dst': str(dst)},
@@ -534,17 +481,6 @@
 
 def lazyexpr(name, expression, operands,
              urlbase=None, auth_cookie=None):
-=======
-    result = api_utils.post(
-        f"{urlbase}/api/copy/",
-        {"src": str(src), "dst": str(dst)},
-        auth_cookie=auth_cookie,
-    )
-    return pathlib.Path(result)
-
-
-def lazyexpr(name, expression, operands, urlbase=sub_urlbase_default, auth_cookie=None):
->>>>>>> 0696b4c4
     """
     Create a lazy expression dataset in personal space.
 
@@ -580,20 +516,12 @@
     return pathlib.Path(dataset)
 
 
-<<<<<<< HEAD
 def adduser(newuser, password=None, superuser=False, urlbase=None, auth_cookie=None):
-=======
-def adduser(
-    auth_cookie, newuser, password=None, superuser=False, urlbase=sub_urlbase_default
-):
->>>>>>> 0696b4c4
     """
     Add a user to the subscriber.
 
     Parameters
     ----------
-    auth_cookie : str
-        A HTTP cookie for authorizing access.
     newuser : str
         The username of the user to add.
     password : str
@@ -601,14 +529,10 @@
     superuser : bool
         Whether the user is a superuser or not.
     urlbase : str
-<<<<<<< HEAD
-        The base of URLs of the subscriber to query. Default is
-        :py:obj:`caterva2.sub_urlbase_default`.
-    auth_cookie : str
-        An optional HTTP cookie for authorizing access.
-=======
-        The base of URLs of the subscriber to query.
->>>>>>> 0696b4c4
+        The base of URLs of the subscriber to query. Default is
+        :py:obj:`caterva2.sub_urlbase_default`.
+    auth_cookie : str
+        A HTTP cookie for authorizing access.
 
     Returns
     -------
@@ -616,7 +540,6 @@
         An explanatory message.
     """
     urlbase, _ = _format_paths(urlbase)
-<<<<<<< HEAD
     auth_cookie = auth_cookie or _subscriber_data["auth_cookie"]
     return api_utils.post(f'{urlbase}/api/adduser/',
                           {'username': newuser, 'password': password, 'superuser': superuser},
@@ -624,34 +547,18 @@
 
 
 def deluser(user, urlbase=None, auth_cookie=None):
-=======
-    return api_utils.post(
-        f"{urlbase}/api/adduser/",
-        {"username": newuser, "password": password, "superuser": superuser},
-        auth_cookie=auth_cookie,
-    )
-
-
-def deluser(auth_cookie, username, urlbase=sub_urlbase_default):
->>>>>>> 0696b4c4
     """
     Delete a user from the subscriber.
 
     Parameters
     ----------
-    auth_cookie : str
-        A HTTP cookie for authorizing access.
     username : str
         The username of the user to delete.
     urlbase : str
-<<<<<<< HEAD
-        The base of URLs of the subscriber to query. Default is
-        :py:obj:`caterva2.sub_urlbase_default`.
-    auth_cookie : str
-        An optional HTTP cookie for authorizing access.
-=======
-        The base of URLs of the subscriber to query.
->>>>>>> 0696b4c4
+        The base of URLs of the subscriber to query. Default is
+        :py:obj:`caterva2.sub_urlbase_default`.
+    auth_cookie : str
+        A HTTP cookie for authorizing access.
 
     Returns
     -------
@@ -659,36 +566,23 @@
         An explanatory message.
     """
     urlbase, _ = _format_paths(urlbase)
-<<<<<<< HEAD
     auth_cookie = auth_cookie or _subscriber_data["auth_cookie"]
     return api_utils.get(f'{urlbase}/api/deluser/{user}', auth_cookie=auth_cookie)
 
 
-def listusers(urlbase=None, auth_cookie=None):
-=======
-    return api_utils.get(f"{urlbase}/api/deluser/{username}", auth_cookie=auth_cookie)
-
-
-def listusers(auth_cookie, username=None, urlbase=sub_urlbase_default):
->>>>>>> 0696b4c4
+def listusers(username=None, urlbase=None, auth_cookie=None):
     """
     List the users in the subscriber.
 
     Parameters
     ----------
-    auth_cookie : str
-        A HTTP cookie for authorizing access.
     username : str
         The username of the user to list (optional).
     urlbase : str
-<<<<<<< HEAD
-        The base of URLs of the subscriber to query. Default is
-        :py:obj:`caterva2.sub_urlbase_default`.
-    auth_cookie : str
-        An optional HTTP cookie for authorizing access.
-=======
-        The base of URLs of the subscriber to query.
->>>>>>> 0696b4c4
+        The base of URLs of the subscriber to query. Default is
+        :py:obj:`caterva2.sub_urlbase_default`.
+    auth_cookie : str
+        A HTTP cookie for authorizing access.
 
     Returns
     -------
@@ -696,13 +590,9 @@
         The list of users in the subscriber.
     """
     urlbase, _ = _format_paths(urlbase)
-<<<<<<< HEAD
-    auth_cookie = auth_cookie or _subscriber_data["auth_cookie"]
-    return api_utils.get(f'{urlbase}/api/listusers', auth_cookie=auth_cookie)
-=======
+    auth_cookie = auth_cookie or _subscriber_data["auth_cookie"]
     url = f"{urlbase}/api/listusers/" + (f"?username={username}" if username else "")
     return api_utils.get(url, auth_cookie=auth_cookie)
->>>>>>> 0696b4c4
 
 
 class Root:
@@ -728,7 +618,6 @@
     >>> root.file_list[-3:]
     ['dir2/ds-4d.b2nd', 'dir1/ds-3d.b2nd', 'dir1/ds-2d.b2nd']
     """
-<<<<<<< HEAD
     def __init__(self, name, urlbase=None, user_auth=None):
         urlbase, name = _format_paths(urlbase, name)
         self.name = name
@@ -740,21 +629,6 @@
         ret = api_utils.post(f'{urlbase}/api/subscribe/{name}',
                              auth_cookie=self.auth_cookie)
         if ret != 'Ok':
-=======
-
-    def __init__(self, name, urlbase=sub_urlbase_default, user_auth=None):
-        urlbase, name = _format_paths(urlbase, name)
-        self.name = name
-        self.urlbase = utils.urlbase_type(urlbase)
-        self.auth_cookie = (
-            api_utils.get_auth_cookie(urlbase, user_auth) if user_auth else None
-        )
-
-        ret = api_utils.post(
-            f"{urlbase}/api/subscribe/{name}", auth_cookie=self.auth_cookie
-        )
-        if ret != "Ok":
->>>>>>> 0696b4c4
             roots = get_roots(urlbase)
             raise ValueError(
                 f"Could not subscribe to root {name}"
@@ -763,17 +637,11 @@
 
     @property
     def file_list(self):
-<<<<<<< HEAD
         """
         A list with the files in this root.
         """
         return api_utils.get(f'{self.urlbase}/api/list/{self.name}',
                              auth_cookie=self.auth_cookie)
-=======
-        return api_utils.get(
-            f"{self.urlbase}/api/list/{self.name}", auth_cookie=self.auth_cookie
-        )
->>>>>>> 0696b4c4
 
     def __repr__(self):
         return f"<Root: {self.name}>"
@@ -961,18 +829,10 @@
         self.root = root
         self.name = name
         self.urlbase = urlbase
-<<<<<<< HEAD
         self.path = pathlib.Path(f'{self.root}/{self.name}')
         self.auth_cookie = auth_cookie or _subscriber_data["auth_cookie"]
         self.meta = api_utils.get(f'{urlbase}/api/info/{self.path}',
                                   auth_cookie=self.auth_cookie)
-=======
-        self.path = pathlib.Path(f"{self.root}/{self.name}")
-        self.auth_cookie = auth_cookie
-        self.meta = api_utils.get(
-            f"{urlbase}/api/info/{self.path}", auth_cookie=self.auth_cookie
-        )
->>>>>>> 0696b4c4
         # TODO: 'cparams' is not always present (e.g. for .b2nd files)
         # print(f"self.meta: {self.meta['cparams']}")
 
@@ -1213,7 +1073,6 @@
 
     def __repr__(self):
         # TODO: add more info about dims, types, etc.
-<<<<<<< HEAD
         return f'<Dataset: {self.path}>'
 
 
@@ -1289,7 +1148,4 @@
         _subscriber_data = new_sub_data
         yield
     finally:
-        _subscriber_data = old_sub_data
-=======
-        return f"<Dataset: {self.path}>"
->>>>>>> 0696b4c4
+        _subscriber_data = old_sub_data