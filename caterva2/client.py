###############################################################################
# Caterva2 - On demand access to remote Blosc2 data repositories
#
# Copyright (c) 2023 ironArray SLU <contact@ironarray.io>
# https://www.blosc.org
# License: GNU Affero General Public License v3.0
# See LICENSE.txt for details about copyright and rights to use.
###############################################################################

import ast
import functools
import io
import pathlib
import sys
from collections.abc import Sequence
from pathlib import PurePosixPath

import blosc2
import httpx
import numpy as np
from blosc2 import NDArray, SChunk

from . import api_utils, utils


def _format_paths(urlbase, path=None):
    if urlbase is None and sys.platform == "emscripten":
        urlbase = ""

    if isinstance(urlbase, pathlib.Path):
        urlbase = urlbase.as_posix()
    if urlbase.endswith("/"):
        urlbase = urlbase[:-1]
        urlbase = pathlib.PurePosixPath(urlbase)

    if path is not None:
        # Ensure path is a string before checking startswith
        p = path.as_posix() if hasattr(path, "as_posix") else str(path)
        if p.startswith("/"):
            raise ValueError("path cannot start with a slash")

    return urlbase, path


def _looks_like_slice(s: str) -> bool:
    """Return True if `s` parses as an index/slice expression for `np.index_exp[...]`."""
    if not isinstance(s, str) or not s.strip():
        return False
    try:
        # restrict eval environment to only numpy (no builtins)
        eval(f"np.index_exp[{s}]", {"np": np, "__builtins__": {}}, {})
        return True
    except Exception:
        return False


class Root:
    def __init__(self, client, name):
        """
        Represents a remote root directory.

        Parameters
        ----------
        client : Client
            The client used to interact with the remote repository.
        name : str
            Name of the root.

        Examples
        --------
        >>> import caterva2 as cat2
        >>> client = cat2.Client("https://demo.caterva2.net")
        >>> root = client.get("example")
        >>> root.file_list[-3:]
        ['ds-sc-attr.b2nd', 'lung-jpeg2000_10x.b2nd', 'tomo-guess-test.b2nd']
        """
        self.client = client
        urlbase, name = _format_paths(client.urlbase, name)
        self.name = name

    @property
    def urlbase(self):
        return self.client.urlbase

    @property
    def cookie(self):
        return self.client.cookie

    @property
    def file_list(self):
        """
        Retrieves a list of files in this root.
        """
        return self.client._get(
            f"{self.urlbase}/api/list/{self.name}", auth_cookie=self.cookie, timeout=self.client.timeout
        )

    def __repr__(self):
        return f"<Root: {self.name}>"

    def __getitem__(self, path):
        """
        Retrieves a file or dataset from the root.

        Parameters
        ----------
        path : str or Path
            Path of the file or dataset to retrieve.

        Returns
        -------
        File, Dataset
            An instance of :class:`File` or :class:`Dataset`.

        Examples
        --------
        >>> import caterva2 as cat2
        >>> client = cat2.Client('https://demo.caterva2.net')
        >>> root = client.get('example')
        >>> root['ds-1d.b2nd']
        <Dataset: example/ds-1d.b2nd>
        """
        path = path.as_posix() if hasattr(path, "as_posix") else str(path)
        if path.endswith((".b2nd", ".b2frame")):
            return Dataset(self, path)
        else:
            return File(self, path)

    def __contains__(self, path):
        """
        Checks if a path exists in the root.

        Parameters
        ----------
        path : str or Path
            The path of the file or dataset to check.

        Returns
        -------
        bool
            True if the path exists in the root, otherwise False.

        Examples
        --------
        >>> import caterva2 as cat2
        >>> client = cat2.Client('https://demo.caterva2.net')
        >>> root = client.get('example')
        >>> 'ds-1d.b2nd' in root
        True
        """
        path = path.as_posix() if hasattr(path, "as_posix") else str(path)
        return path in self.file_list

    def __iter__(self):
        """
        Iterates over the files and datasets in the root.

        Returns
        -------
        iter
            An iterator for the files and datasets in the root.

        Examples
        --------
        >>> import caterva2 as cat2
        >>> client = cat2.Client('https://demo.caterva2.net')
        >>> root = client.get('example')
        >>> for file in root:
        ...     print(file)
        README.md
        dir1/ds-2d.b2nd
        dir1/ds-3d.b2nd
        dir2/ds-4d.b2nd
        ds-1d-b.b2nd
        ds-1d-fields.b2nd
        ds-1d.b2nd
        ds-2d-fields.b2nd
        ds-hello.b2frame
        ds-sc-attr.b2nd
        lung-jpeg2000_10x.b2nd
        tomo-guess-test.b2nd
        """
        return iter(self.file_list)

    def __len__(self):
        """
        Returns the number of files in the root.

        Examples
        --------
        >>> import caterva2 as cat2
        >>> client = cat2.Client('https://demo.caterva2.net')
        >>> root = client.get('example')
        >>> len(root)
        12
        """
        return len(self.file_list)

    def __str__(self):
        return self.name

    def upload(self, localpath, remotepath=None):
        """
        Uploads a local file to this root.

        Parameters
        ----------
        localpath : Path
            Path of the local file to upload.
        remotepath : Path, optional
            Remote path where the file will be uploaded.  If not provided, the
            file will be uploaded to the top level of this root.

        Returns
        -------
        File
            A instance of :class:`File` or :class:`Dataset`.

        Examples
        --------
        >>> import caterva2 as cat2
        >>> import numpy as np
        >>> # To upload a file you must be registered as a user.
        >>> client = cat2.Client("https://cat2.cloud/demo", ("joedoe@example.com", "foobar"))
        >>> root = client.get('@personal')
        >>> path = f'@personal/dir{np.random.randint(0, 100)}/ds-4d.b2nd'
        >>> root.upload('root-example/dir2/ds-4d.b2nd')
        <Dataset: @personal/root-example/dir2/ds-4d.b2nd>
        >>> 'root-example/dir2/ds-4d.b2nd' in root
        True
        """
        if remotepath is None:
            # localpath cannot be absolute in this case (too much prone to errors)
            if pathlib.PurePosixPath(localpath).is_absolute():
                raise ValueError("When `dataset` is not specified, `localpath` must be a relative path")
            remotepath = pathlib.PurePosixPath(self.name) / localpath
        else:
            remotepath = pathlib.PurePosixPath(self.name) / pathlib.PurePosixPath(remotepath)
        uploadpath = self.client.upload(localpath, remotepath)
        # Remove the first component of the upload path (the root name) and return a new File/Dataset
        return self[str(uploadpath.relative_to(self.name))]

    def load_from_url(self, urlpath, remotepath=None):
        """
        Loads a third party file via url to this root.

        Parameters
        ----------
        urlpath : str
            Url path of the file to get.
        remotepath : Path, optional
            Remote path where the file will be placed.  If not provided, the
            file will be placed in the top level of this root.

        Returns
        -------
        File
            A instance of :class:`File` or :class:`Dataset`.

        """
        if remotepath is None:
            remotepath = pathlib.PurePosixPath(self.name) / urlpath
        else:
            remotepath = pathlib.PurePosixPath(self.name) / pathlib.PurePosixPath(remotepath)
        uploadpath = self.client.load_from_url(urlpath, remotepath)
        # Remove the first component of the upload path (the root name) and return a new File/Dataset
        return self[str(uploadpath.relative_to(self.name))]


class File:
    def __init__(self, root, path):
        """
        Represents a file, which can be a Blosc2 dataset or a regular file on a root repository.

        This class is not intended for direct instantiation; it should be accessed through a
        :class:`Root` instance.

        Parameters
        ----------
        root : Root
            The root repository.
        path : str
            The path of the file.

        Examples
        --------
        >>> import caterva2 as cat2
        >>> client = cat2.Client('https://demo.caterva2.net')
        >>> root = client.get('example')
        >>> file = root['README.md']
        >>> file
        <File: example/README.md>
        >>> file.name
        'README.md'
        >>> file.urlbase
        'https://demo.caterva2.net'
        >>> file.path
        PurePosixPath('example/README.md')
        >>> file.meta['contiguous']
        True
        """
        self.root = root
        _, name = _format_paths(root.urlbase, path)
        _, root = _format_paths(root.urlbase, root.name)
        self.name = name
        self.path = pathlib.PurePosixPath(f"{self.root}/{self.name}")
        self.meta = self.root.client._get(
            f"{self.urlbase}/api/info/{self.path}", auth_cookie=self.cookie, timeout=self.root.client.timeout
        )
        # TODO: 'cparams' is not always present (e.g. for .b2nd files)
        # print(f"self.meta: {self.meta['cparams']}")

    @property
    def client(self):
        return self.root.client

    @property
    def urlbase(self):
        return self.client.urlbase

    @property
    def cookie(self):
        return self.client.cookie

    def __repr__(self):
        return f"<File: {self.path}>"

    @functools.cached_property
    def vlmeta(self):
        """
        Returns a mapping of metalayer names to their respective values.

        This is used to access variable-length metalayers (user attributes)
        associated with the file.

        >>> import caterva2 as cat2
        >>> client = cat2.Client('https://demo.caterva2.net')
        >>> root = client.get('example')
        >>> file = root['ds-sc-attr.b2nd']
        >>> file.vlmeta
        {'a': 1, 'b': 'foo', 'c': 123.456}
        """
        schunk_meta = self.meta.get("schunk", self.meta)
        return schunk_meta.get("vlmeta", {})

    def get_download_url(self):
        """
        Retrieves the download URL for the file.

        Returns
        -------
        str
            The file's download URL.

        Examples
        --------
        >>> import caterva2 as cat2
        >>> client = cat2.Client('https://demo.caterva2.net')
        >>> root = client.get('example')
        >>> file = root['ds-1d.b2nd']
        >>> file.get_download_url()
        'https://demo.caterva2.net/api/fetch/example/ds-1d.b2nd'
        """
        return api_utils.get_download_url(self.path, self.urlbase)

    def __getitem__(self, item):
        """
        Retrieves a slice of the dataset.

        Parameters
        ----------
        item : int, slice, tuple of ints and slices, or None
            Specifies the slice to fetch.

        Returns
        -------
        numpy.ndarray
            The requested slice of the dataset.

        Examples
        --------
        >>> import caterva2 as cat2
        >>> client = cat2.Client('https://demo.caterva2.net')
        >>> root = client.get('example')
        >>> ds = root['ds-1d.b2nd']
        >>> ds[1]
        array(1)
        >>> ds[:1]
        array([0])
        >>> ds[0:10]
        array([0, 1, 2, 3, 4, 5, 6, 7, 8, 9])
        """
        if isinstance(item, str):  # used a filter or field to index so want blosc2 array as result
            try:
                dtype = np.dtype(self.dtype)
            except (ValueError, TypeError):
                dtype = np.dtype(ast.literal_eval(self.dtype))
            fields = dtype.fields
            if fields is None:
                raise ValueError("The array is not structured (its dtype does not have fields)")
            if item in fields:
                # A shortcut to access fields
                return self.client.get_slice(self.path, as_blosc2=True, field=item)  # arg key is None
            else:  # used a filter (possibly lazyexpr)
                return self.client.get_slice(self.path, item, as_blosc2=True)
        else:
            return self.slice(item, as_blosc2=False)

    def slice(
        self, key: int | slice | Sequence[slice], as_blosc2: bool = True
    ) -> NDArray | SChunk | np.ndarray:
        """Get a slice of a File/Dataset.

        Parameters
        ----------
        key : int, slice, or sequence of slices
            The slice to retrieve.  If a single slice is provided, it will be
            applied to the first dimension.  If a sequence of slices is
            provided, each slice will be applied to the corresponding
            dimension.
        as_blosc2 : bool
            If True (default), the result will be returned as a Blosc2 object
            (either a `SChunk` or `NDArray`).  If False, it will be returned
            as a NumPy array (equivalent to `self[key]`).

        Returns
        -------
        NDArray or SChunk or numpy.ndarray
            A new Blosc2 object containing the requested slice.

        Examples
        --------
        >>> import caterva2 as cat2
        >>> client = cat2.Client('https://demo.caterva2.net')
        >>> root = client.get('example')
        >>> ds = root['ds-1d.b2nd']
        >>> ds.slice(1)
        <blosc2.ndarray.NDArray object at 0x10747efd0>
        >>> ds.slice(1)[()]
        array(1)
        >>> ds.slice(slice(0, 10))[:]
        array([0, 1, 2, 3, 4, 5, 6, 7, 8, 9])
        """
        # Fetch and return the data as a Blosc2 object / NumPy array
        return self.client.get_slice(self.path, key, as_blosc2)

    def download(self, localpath=None):
        """
        Downloads the file to storage.

        Parameters
        ----------
        localpath : Path, optional
            The destination path for the downloaded file.  If not specified, the file will
            be downloaded to the current working directory.

        Returns
        -------
        Path
            The path to the downloaded file.

        Examples
        --------
        >>> import caterva2 as cat2
        >>> client = cat2.Client('https://demo.caterva2.net')
        >>> root = client.get('example')
        >>> file = root['ds-1d.b2nd']
        >>> file.download()
        PosixPath('example/ds-1d.b2nd')
        >>> file.download('mydir/myarray.b2nd')
        PosixPath('mydir/myarray.b2nd')
        """
        return self.client.download(
            self.path,
            localpath=localpath,
        )

    def unfold(self):
        """
        Unfolds the file in a remote directory.

        Returns
        -------
        Path
            The path to the unfolded directory.

        Examples
        --------
        >>> import caterva2 as cat2
        >>> client = cat2.Client('https://demo.caterva2.net')
        >>> root = client.get('example')
        >>> file = root['ds-1d.h5']
        >>> file.unfold()
        PurePosixPath('example/ds-1d.h5')
        """
        return self.client.unfold(self.path)

    def move(self, dst):
        """
        Moves the file to a new location.

        Parameters
        ----------
        dst : Path
            The destination path for the file.

        Returns
        -------
        Path
            The new path of the file after the move.

        Examples
        --------
        >>> import caterva2 as cat2
        >>> # For moving a file you need to be a registered user
        >>> client = cat2.Client("https://cat2.cloud/demo", ("joedoe@example.com", "foobar"))
        >>> root = client.get('@personal')
        >>> root.upload('root-example/dir2/ds-4d.b2nd')
        <Dataset: @personal/root-example/dir2/ds-4d.b2nd>
        >>> file = root['root-example/dir2/ds-4d.b2nd']
        >>> file.move('@personal/root-example/dir1/ds-4d-moved.b2nd')
        PurePosixPath('@personal/root-example/dir1/ds-4d-moved.b2nd')
        >>> 'root-example/dir2/ds-4d.b2nd' in root
        False
        >>> 'root-example/dir1/ds-4d-moved.b2nd' in root
        True
        """
        return self.client.move(self.path, dst)

    def copy(self, dst):
        """
        Copies the file to a new location.

        Parameters
        ----------
        dst : Path
            The destination path for the file.

        Returns
        -------
        Path
            The new path of the copied file.

        Examples
        --------
        >>> import caterva2 as cat2
        >>> import numpy as np
        >>> # For copying a file you need to be a registered user
        >>> client = cat2.Client("https://cat2.cloud/demo", ("joedoe@example.com", "foobar"))
        >>> root = client.get('@personal')
        >>> root.upload('root-example/dir2/ds-4d.b2nd')
        <Dataset: @personal/root-example/dir2/ds-4d.b2nd>
        >>> file = root['root-example/dir2/ds-4d.b2nd']
        >>> file.copy('@personal/root-example/dir2/ds-4d-copy.b2nd')
        PurePosixPath('@personal/root-example/dir2/ds-4d-copy.b2nd')
        >>> 'root-example/dir2/ds-4d.b2nd' in root
        True
        >>> 'root-example/dir2/ds-4d-copy.b2nd' in root
        True
        """
        return self.client.copy(self.path, dst)

    def remove(self):
        """
        Removes the file from the remote repository.

        Returns
        -------
        str
            The path of the removed file.

        Examples
        --------
        >>> import caterva2 as cat2
        >>> import numpy as np
        >>> # To remove a file you need to be a registered user
        >>> client = cat2.Client('https://cat2.cloud/demo', ("joedoe@example.com", "foobar"))
        >>> root = client.get('@personal')
        >>> path = 'root-example/dir2/ds-4d.b2nd'
        >>> root.upload(path)
        <Dataset: @personal/root-example/dir2/ds-4d.b2nd>
        >>> file = root[path]
        >>> file.remove()
        '@personal/root-example/dir2/ds-4d.b2nd'
        >>> path in root
        False
        """
        return self.client.remove(self.path)


class Dataset(File, blosc2.Operand):
    def __init__(self, root, path):
        """
        Represents a dataset within a Blosc2 container.

        This class is not intended to be instantiated directly; it should be accessed through a
        :class:`Root` instance.

        Parameters
        ----------
        root : Root
            The root repository.
        path : str
            The path of the dataset.

        Examples
        --------
        >>> import caterva2 as cat2
        >>> client = cat2.Client('https://demo.caterva2.net')
        >>> root = client.get('example')
        >>> ds = root['ds-1d.b2nd']
        >>> ds.dtype
        'int64'
        >>> ds.shape
        (1000,)
        >>> ds.chunks
        (100,)
        >>> ds.blocks
        (10,)
        """
        super().__init__(root, path)

    def __str__(self):
        return self.path.as_posix()

    def __repr__(self):
        # TODO: add more info about dims, types, etc.
        return f"<Dataset: {self.path}>"

    @property
    def dtype(self):
        """
        The data type of the dataset.
        """
        try:
            return self.meta["dtype"]
        except KeyError as e:
            raise AttributeError("'Dataset' object has no attribute 'dtype'.") from e

    @property
    def shape(self):
        """
        The shape of the dataset.
        """
        try:
            return tuple(self.meta["shape"])
        except KeyError as e:
            raise AttributeError("'Dataset' object has no attribute 'shape'.") from e

    @property
    def chunks(self):
        """
        The chunkshape of the compressed dataset.
        """
        try:
            return tuple(self.meta["chunks"])
        except KeyError as e:
            raise AttributeError("'Dataset' object has no attribute 'chunks'.") from e

    @property
    def blocks(self):
        """
        The blockshape of the compressed dataset.
        """
        try:
            return tuple(self.meta["blocks"])
        except KeyError as e:
            raise AttributeError("'Dataset' object has no attribute 'blocks'.") from e

    def append(self, data):
        """
        Appends data to the dataset.

        Parameters
        ----------
        data : blosc2.NDArray, numpy.ndarray, sequence
            The data to append to the dataset.

        Returns
        -------
        tuple
            The new shape of the dataset.

        Examples
        --------
        >>> import caterva2 as cat2
        >>> import numpy as np
        >>> # To append data to a dataset you need to be a registered user
        >>> client = cat2.Client("https://cat2.cloud/demo", ("joedoe@example.com", "foobar"))
        >>> data = client.copy('@public/examples/ds-1d.b2nd', '@personal/ds-1d.b2nd')
        >>> dataset = client.get('@personal')['ds-1d.b2nd']
        >>> dataset.append([1, 2, 3])
        (1003,)
        """
        return self.client.append(self.path, data)


class BasicAuth:
    """
    Basic authentication for HTTP requests.

    Parameters
    ----------
    username : str, optional
        The username for authentication.
    password : str, optional
        The password for authentication.
    """

    def __init__(self, username=None, password=None):
        self.username = username
        self.password = password


class Client:
    def __init__(self, urlbase, auth=None, timeout=5):
        """
        Creates a client for server in urlbase.

        Parameters
        ----------
        urlbase : str
            Base URL of the server to query.
        auth : tuple, BasicAuth, optional

        Examples
        --------
        >>> import caterva2 as cat2
        >>> client = cat2.Client("https://cat2.cloud/demo")
        >>> auth_client = cat2.Client("https://cat2.cloud/demo", ("joedoe@example.com", "foobar"))
        """
        http2 = sys.platform != "emscripten"
        self.httpx_client = httpx.Client(http2=http2)

        self.urlbase = utils.urlbase_type(urlbase)
        self.cookie = None
        self.timeout = timeout
        if auth is not None:
            if isinstance(auth, BasicAuth):
                username = auth.username
                password = auth.password
            elif isinstance(auth, tuple):
                username = auth[0]
                password = auth[1]
            else:
                raise ValueError("auth must be BasicAuth or a tuple (username, password)")
            if username and password:
                self.cookie = self._get_auth_cookie(
                    {"username": username, "password": password}, timeout=self.timeout
                )

    def close(self):
        self.httpx_client.close()

    def __enter__(self):
        """Enter context manager - HTTP clients created lazily on first use."""
        return self

    def __exit__(self, exc_type, exc_val, exc_tb):
        """Exit context manager - close HTTP clients."""
        self.close()
        return False

    def _fetch_data(self, path, urlbase, params, auth_cookie=None, as_blosc2=False, timeout=5):
        response = self._xget(
            f"{urlbase}/api/fetch/{path}", params=params, auth_cookie=auth_cookie, timeout=timeout
        )
        data = response.content
        # Try different deserialization methods
        try:
            data = blosc2.ndarray_from_cframe(data)
        except RuntimeError:
            data = blosc2.schunk_from_cframe(data)
        if as_blosc2:
            return data
        if hasattr(data, "ndim"):  # if b2nd or b2frame
            # catch 0d case where [:] fails
            return data[()] if data.ndim == 0 else data[:]
        else:
            return data[:]

    def _get_auth_cookie(self, user_auth, timeout=5):
        """
        Authenticate to a server as a user and get an authorization cookie.

        Authentication fields will usually be ``username`` and ``password``.

        Parameters
        ----------
        user_auth : dict
            A mapping of fields and values used as data to be posted for
            authenticating the user.

        Returns
        -------
        str
            An authentication token that may be used as a cookie in further
            requests to the server.
        """
        client = self.httpx_client
        url = f"{self.urlbase}/auth/jwt/login"

        if hasattr(user_auth, "_asdict"):  # named tuple (from tests)
            user_auth = user_auth._asdict()
        try:
            resp = client.post(url, data=user_auth, timeout=timeout)
        except httpx.ReadTimeout as e:
            raise TimeoutError(
                f"Timeout after {timeout} seconds while trying to access {url}. "
                f"Try increasing the timeout (currently {timeout} s) for Client instance for large datasets."
            ) from e
        resp.raise_for_status()
        return "=".join(list(resp.cookies.items())[0])

    def _get(
        self,
        url,
        params=None,
        headers=None,
        timeout=5,
        model=None,
        auth_cookie=None,
        return_response=False,
    ):
        response = self._xget(url, params, headers, timeout, auth_cookie)
        if return_response:
            return response

        json = response.json()
        return json if model is None else model(**json)

    def _post(self, url, json=None, auth_cookie=None, timeout=5):
        client = self.httpx_client
        headers = {"Cookie": auth_cookie} if auth_cookie else None
        try:
            response = client.post(url, json=json, headers=headers, timeout=timeout)
        except httpx.ReadTimeout as e:
            raise TimeoutError(
                f"Timeout after {timeout} seconds while trying to access {url}. "
                f"Try increasing the timeout (currently {timeout} s) for Client instance for large datasets."
            ) from e
        response.raise_for_status()
        return response.json()

    def _xget(self, url, params=None, headers=None, timeout=5, auth_cookie=None):
        client = self.httpx_client
        if auth_cookie:
            headers = headers.copy() if headers else {}
            headers["Cookie"] = auth_cookie
        try:
            response = client.get(url, params=params, headers=headers, timeout=timeout)
        except httpx.ReadTimeout as e:
            raise TimeoutError(
                f"Timeout after {timeout} seconds while trying to access {url}. "
                f"Try increasing the timeout (currently {timeout} s) for Client instance for large datasets."
            ) from e

        try:
            response.raise_for_status()
        except httpx.HTTPStatusError as exc:
            # Only customize for 400 errors
            if exc.response.status_code == 400:
                detail = None
                try:
                    body = exc.response.json()
                    detail = body.get("detail")
                except (ValueError, AttributeError, TypeError):
                    # Fallback to raw text if JSON decoding fails
                    detail = exc.response.text.strip() or None

                if detail:
                    # Build a new message that replaces the MDN link with the detail
                    message = f"{exc.request.method} request to {exc.response.url} failed: {detail}"
                    raise httpx.HTTPStatusError(
                        message=message, request=exc.request, response=exc.response
                    ) from exc
            # Re-raise original for non-400 errors
            raise

        return response

    def get_roots(self):
        """
        Retrieves the list of available roots.

        Returns
        -------
        dict
            Dictionary mapping available root names to their details:
            - ``name``: the root name

        Examples
        --------
        >>> import caterva2 as cat2
        >>> client = cat2.Client('https://demo.caterva2.net')
        >>> roots_dict = client.get_roots()
        >>> sorted(roots_dict.keys())
        ['@public', 'b2tests', 'example', 'h5example', 'h5lung_j2k', 'h5numbers_j2k']
        >>> roots_dict['b2tests']
        {'name': 'b2tests'}
        """
        urlbase, _ = _format_paths(self.urlbase)
        return self._get(f"{self.urlbase}/api/roots", auth_cookie=self.cookie, timeout=self.timeout)

    def get(self, path):
        """
        Returns an object for the given path.

        Parameters
        ----------
        path : Path
            Path to the root, file or dataset.

        Returns
        -------
        Object : Root, File, Dataset
            Object representing the root, file or dataset.

        Examples
        --------
        >>> import caterva2 as cat2
        >>> client = cat2.Client('https://demo.caterva2.net')
        >>> root = client.get('example')
        >>> root.name
        'example'
        >>> file = client.get('example/README.md')
        >>> file.name
        'README.md'
        >>> ds = client.get('example/ds-1d.b2nd')
        >>> ds[:10]
        array([0, 1, 2, 3, 4, 5, 6, 7, 8, 9])
        """
        # Normalize the path to a POSIX path
        path = pathlib.PurePosixPath(path).as_posix()
        # Check if the path is a root or a file/dataset
        if "/" not in path:
            return Root(self, path)

        # If not a root, assume it's a file/dataset
        root_name, file_path = path.split("/", 1)
        root = Root(self, root_name)
        return root[file_path]

    def get_list(self, path):
        """
        Lists datasets in a specified path.

        Parameters
        ----------
        path : str
            Path to a root, directory or dataset.

        Returns
        -------
        list
            List of dataset names as strings, relative to the specified path.

        Examples
        --------
        >>> import caterva2 as cat2
        >>> client = cat2.Client('https://demo.caterva2.net')
        >>> client.get_list('example')[:3]
        ['README.md', 'dir1/ds-2d.b2nd', 'dir1/ds-3d.b2nd']
        """
        urlbase, path = _format_paths(self.urlbase, path)
        return self._get(f"{self.urlbase}/api/list/{path}", auth_cookie=self.cookie, timeout=self.timeout)

    def get_info(self, path):
        """
        Retrieves information about a specified dataset.

        Parameters
        ----------
        path : str
            Path to the dataset.

        Returns
        -------
        dict
            Dictionary of dataset properties, mapping property names to their values.

        Examples
        --------
        >>> import caterva2 as cat2
        >>> client = cat2.Client('https://demo.caterva2.net')
        >>> path = 'example/ds-2d-fields.b2nd'
        >>> info = client.get_info(path)
        >>> info.keys()
        dict_keys(['shape', 'chunks', 'blocks', 'dtype', 'schunk', 'mtime'])
        >>> info['shape']
        [100, 200]
        """
        urlbase, path = _format_paths(self.urlbase, path)
        return self._get(f"{self.urlbase}/api/info/{path}", auth_cookie=self.cookie, timeout=self.timeout)

    def fetch(self, path, slice_=None):
        """
        Retrieves the entire content (or a specified slice) of a dataset.

        Parameters
        ----------
        path : str
            Path to the dataset.
        slice_ : int, slice, tuple of ints and slices, or None
            Specifies the slice to fetch. If None, the whole dataset is fetched.

        Returns
        -------
        numpy.ndarray
            The requested slice of the dataset as a Numpy array.

        Examples
        --------
        >>> import caterva2 as cat2
        >>> client = cat2.Client('https://demo.caterva2.net')
        >>> client.fetch('example/ds-2d-fields.b2nd', (slice(0, 2), slice(0, 2))
        array([[(0.0000000e+00, 1.       ), (5.0002502e-05, 1.00005  )],
               [(1.0000500e-02, 1.0100005), (1.0050503e-02, 1.0100505)]],
              dtype=[('a', '<f4'), ('b', '<f8')])
        """
        # Does the same as get_slice but forces return of np array
        return self.get_slice(path, key=slice_, as_blosc2=False)

    def get_slice(self, path, key=None, as_blosc2=True, field=None):
        """Get a slice of a File/Dataset.

        Parameters
        ----------
        key : int, slice, sequence of slices or str
            The slice to retrieve.  If a single slice is provided, it will be
            applied to the first dimension.  If a sequence of slices is
            provided, each slice will be applied to the corresponding
            dimension. If str, is interpreted as filter.
        as_blosc2 : bool
            If True (default), the result will be returned as a Blosc2 object
            (either a `SChunk` or `NDArray`).  If False, it will be returned
            as a NumPy array (equivalent to `self[key]`).
        field: str
            Shortcut to access a field in a structured array. If provided, `key` is ignored.

        Returns
        -------
        NDArray or SChunk or numpy.ndarray
            A new Blosc2 object containing the requested slice.

        Examples
        --------
        >>> import caterva2 as cat2
        >>> client = cat2.Client('https://demo.caterva2.net')
        >>> client.get_slice('example/ds-2d-fields.b2nd', (slice(0, 2), slice(0, 2))[:]
        array([[(0.0000000e+00, 1.       ), (5.0002502e-05, 1.00005  )],
               [(1.0000500e-02, 1.0100005), (1.0050503e-02, 1.0100505)]],
              dtype=[('a', '<f4'), ('b', '<f8')])
        """
        urlbase, path = _format_paths(self.urlbase, path)
        if field:  # blosc2 doesn't support indexing of multiple fields
            return self._fetch_data(
                path,
                urlbase,
                {"field": field},
                auth_cookie=self.cookie,
                as_blosc2=as_blosc2,
                timeout=self.timeout,
            )
        if isinstance(key, str):
            # The key can still be a slice expression in string format (like for CLI utils)
            params = {"slice_": key} if _looks_like_slice(key) else {"filter": key}
            return self._fetch_data(
                path,
                urlbase,
                params=params,
                auth_cookie=self.cookie,
                as_blosc2=as_blosc2,
                timeout=self.timeout,
            )
        else:  # Convert slices to strings
            slice_ = api_utils.slice_to_string(key)
            # Fetch and return the data as a Blosc2 object / NumPy array
            return self._fetch_data(
                path,
                urlbase,
                {"slice_": slice_},
                auth_cookie=self.cookie,
                as_blosc2=as_blosc2,
                timeout=self.timeout,
            )

    def get_chunk(self, path, nchunk):
        """
        Retrieves a specified compressed chunk from a file.

        Parameters
        ----------
        path : str
            Path of the dataset.
        nchunk : int
            ID of the unidimensional chunk to retrieve.

        Returns
        -------
        bytes obj
            The compressed chunk data.

        Examples
        --------
        >>> import caterva2 as cat2
        >>> client = cat2.Client('https://demo.caterva2.net')
        >>> info_schunk = client.get_info('example/ds-2d-fields.b2nd')['schunk']
        >>> info_schunk['nchunks']
        1
        >>> info_schunk['cratio']
        6.453000645300064
        >>> chunk = client.get_chunk('example/ds-2d-fields.b2nd', 0)
        >>> info_schunk['chunksize'] / len(chunk)
        6.453000645300064
        """
        urlbase, path = _format_paths(self.urlbase, path)
        data = self._xget(
            f"{self.urlbase}/api/chunk/{path}",
            {"nchunk": nchunk},
            auth_cookie=self.cookie,
            timeout=self.timeout,
        )
        return data.content

    def _download_url(self, url, localpath, auth_cookie=None):
        client = self.httpx_client

        localpath = pathlib.Path(localpath)
        localpath.parent.mkdir(parents=True, exist_ok=True)
        if localpath.is_dir():
            # Get the filename from the URL
            localpath /= url.split("/")[-1]

        headers = {}
        headers["Accept-Encoding"] = "blosc2"
        if auth_cookie:
            headers["Cookie"] = auth_cookie

        with client.stream("GET", url, headers=headers) as r:
            r.raise_for_status()
            decompress = r.headers.get("Content-Encoding") == "blosc2"
            if decompress:
                localpath = localpath.with_suffix(localpath.suffix + ".b2")

            with open(localpath, "wb") as f:
                for data in r.iter_bytes():
                    f.write(data)

        if decompress:
            localpath = api_utils.b2_unpack(localpath)

        return localpath

    def download(self, dataset, localpath=None):
        """
        Downloads a dataset to local storage.

        **Note:** If the dataset is a regular file and Blosc2 is installed,
        it will be downloaded and decompressed. Otherwise, it will remain
        compressed in its `.b2` format.

        Parameters
        ----------
        dataset : Path
            Path to the dataset.
        localpath : Path, optional
            Local path to save the downloaded dataset. Defaults to the current
            working directory if not specified.

        Returns
        -------
        Path
            The path to the downloaded file.

        Examples
        --------
        >>> import caterva2 as cat2
        >>> path = 'example/ds-2d-fields.b2nd'
        >>> client = cat2.Client('https://demo.caterva2.net')
        >>> client.download(path)
        PosixPath('example/ds-2d-fields.b2nd')
        """
        urlbase, dataset = _format_paths(self.urlbase, dataset)
        url = api_utils.get_download_url(dataset, urlbase)
        localpath = pathlib.Path(localpath) if localpath else None
        if localpath is None:
            path = "." / pathlib.Path(dataset)
        elif localpath.is_dir():
            path = localpath / dataset.name
        else:
            path = localpath
        return self._download_url(url, str(path), auth_cookie=self.cookie)

    def _upload_file(self, localpath, remotepath, urlbase, auth_cookie=None):
        client = self.httpx_client
        url = f"{urlbase}/api/upload/{remotepath}"

        headers = {"Cookie": auth_cookie} if auth_cookie else None
        with open(localpath, "rb") as f:
            response = client.post(url, files={"file": f}, headers=headers)
            response.raise_for_status()
        return pathlib.PurePosixPath(response.json())

    def upload(self, localpath, dataset):
        """
        Uploads a local dataset to a remote repository.

        **Note:** If `localpath` is a regular file without a `.b2nd`,
        `.b2frame` or `.b2` extension, it will be automatically compressed
        with Blosc2 on the server, adding a `.b2` extension internally.

        Parameters
        ----------
        localpath : Path
            Path to the local dataset.
        dataset : Path
            Remote path to upload the dataset to.

        Returns
        -------
        Path
            Path of the uploaded file on the server.

        Examples
        --------
        >>> import caterva2 as cat2
        >>> import numpy as np
        >>> # To upload a file you need to be authenticated as an already registered used
        >>> client = cat2.Client('https://cat2.cloud/demo', ("joedoe@example.com", "foobar"))
        >>> newpath = f'@personal/dir{np.random.randint(0, 100)}/ds-4d.b2nd'
        >>> uploaded_path = client.upload('root-example/dir2/ds-4d.b2nd', newpath)
        >>> str(uploaded_path) == newpath
        True
        """
        urlbase, dataset = _format_paths(self.urlbase, dataset)
        return self._upload_file(
            localpath,
            dataset,
            urlbase,
            auth_cookie=self.cookie,
        )

<<<<<<< HEAD
    def load_from_url(self, urlpath, dataset):
=======
    def _load_from_url(self, path_to_url, remotepath, urlbase, auth_cookie=None):
        client = self.httpx_client
        url = f"{urlbase}/api/load_from_url/{remotepath}"

        headers = {"Cookie": auth_cookie} if auth_cookie else None
        response = client.post(url, data={"remote_url": path_to_url}, headers=headers)
        response.raise_for_status()
        return pathlib.PurePosixPath(response.json())

    def load_from_url(self, path_to_url, dataset):
>>>>>>> 59fa713f
        """
        Loads a remote dataset to a remote repository.

        Parameters
        ----------
        urlpath : Path
            Url to the remote third party dataset.
        dataset : Path
            Remote path to place the dataset into.

        Returns
        -------
        Path
            Path of the uploaded file on the server.
        """
        urlbase, _ = _format_paths(self.urlbase)
<<<<<<< HEAD
        return api_utils.load_from_url(
            urlpath,
=======
        return self._load_from_url(
            path_to_url,
>>>>>>> 59fa713f
            dataset,
            urlbase,
            auth_cookie=self.cookie,
        )

    def append(self, remotepath, data):
        """
        Appends data to the remote location.

        Parameters
        ----------
        remotepath : Path
            Remote path of the dataset to enlarge.
        data : blosc2.NDArray, np.ndarray, sequence
            The data to append.

        Returns
        -------
        tuple
            The new shape of the dataset.

        Examples
        --------
        >>> import caterva2 as cat2
        >>> import numpy as np
        >>> # To upload a file you need to be authenticated as an already registered used
        >>> client = cat2.Client('https://cat2.cloud/demo', ("joedoe@example.com", "foobar"))
        >>> path = '@personal/ds-1d.b2nd'
        >>> client.copy('@public/examples/ds-1d.b2nd', path)
        PurePosixPath('@personal/ds-1d.b2nd')
        >>> ndarray = blosc2.arange(0, 10)
        >>> client.append(path, ndarray)
        (1010,)
        """
        if not hasattr(data, "shape"):
            array = np.asarray(data)
        else:
            array = data

        ndarray = blosc2.asarray(array)
        cframe = ndarray.to_cframe()
        file = io.BytesIO(cframe)

        client = self.httpx_client
        url = f"{self.urlbase}/api/append/{remotepath}"
        headers = {"Cookie": self.cookie}
        response = client.post(url, files={"file": file}, headers=headers, timeout=self.timeout)
        response.raise_for_status()
        return tuple(response.json())

    def unfold(self, remotepath):
        """
        Unfolds a dataset in the remote repository.

        The container is always unfolded into a directory with the same name as the
        container, but without the extension.

        Parameters
        ----------
        remotepath : Path
            Path of the dataset to unfold.

        Returns
        -------
        Path
            The path of the unfolded dataset.

        Examples
        --------
        >>> import caterva2 as cat2
        >>> import numpy as np
        >>> # To unfold a file you need to be a registered user
        >>> client = cat2.Client('https://cat2.cloud/demo', ("joedoe@example.com", "foobar"))
        >>> client.unfold('@personal/dir/data.h5')
        PurePosixPath('@personal/dir/data')
        """
        urlbase, path = _format_paths(self.urlbase, remotepath)
        result = self._post(
            f"{self.urlbase}/api/unfold/{path}", auth_cookie=self.cookie, timeout=self.timeout
        )
        return PurePosixPath(result)

    def remove(self, path):
        """
        Removes a dataset or the contents of a directory from a remote repository.

        **Note:** When a directory is removed, only its contents are deleted;
        the directory itself remains. This behavior allows for future
        uploads to the same directory. It is subject to in future versions.

        Parameters
        ----------
        path : Path
            Path of the dataset or directory to remove.

        Returns
        -------
        Path
            The path that was removed.

        Examples
        --------
        >>> import caterva2 as cat2
        >>> import numpy as np
        >>> # To remove a file you need to be a registered used
        >>> client = cat2.Client('https://cat2.cloud/demo', ("joedoe@example.com", "foobar"))
        >>> path = f'@personal/dir{np.random.randint(0, 100)}/ds-4d.b2nd'
        >>> uploaded_path = client.upload('root-example/dir2/ds-4d.b2nd', path)
        >>> removed_path = client.remove(path)
        >>> removed_path == path
        True
        """
        urlbase, path = _format_paths(self.urlbase, path)
        result = self._post(
            f"{self.urlbase}/api/remove/{path}", auth_cookie=self.cookie, timeout=self.timeout
        )
        return pathlib.PurePosixPath(result)

    def move(self, src, dst):
        """
        Moves a dataset or directory to a new location.

        Parameters
        ----------
        src : Path
            Source path of the dataset or directory.
        dst : Path
            The destination path for the dataset or directory.

        Returns
        -------
        Path
            New path of the moved dataset or directory.

        Examples
        --------
        >>> import caterva2 as cat2
        >>> import numpy as np
        >>> # To move a file you need to be a registered used
        >>> client = cat2.Client('https://cat2.cloud/demo', ("joedoe@example.com", "foobar"))
        >>> path = f'@personal/dir{np.random.randint(0, 100)}/ds-4d.b2nd'
        >>> uploaded_path = client.upload('root-example/dir2/ds-4d.b2nd', path)
        >>> newpath = f'@personal/dir{np.random.randint(0, 100)}/ds-4d-moved.b2nd'
        >>> moved_path = client.move(path, newpath)
        >>> str(moved_path) == newpath
        True
        >>> path.replace('@personal/', '') in client.get_list('@personal')
        False
        """
        urlbase, _ = _format_paths(self.urlbase)
        result = self._post(
            f"{self.urlbase}/api/move/",
            {"src": str(src), "dst": str(dst)},
            auth_cookie=self.cookie,
            timeout=self.timeout,
        )
        return pathlib.PurePosixPath(result)

    def copy(self, src, dst):
        """
        Copies a dataset or directory to a new location.

        Parameters
        ----------
        src : Path
            Source path of the dataset or directory.
        dst : Path
            Destination path for the dataset or directory.

        Returns
        -------
        Path
            New path of the copied dataset or directory.

        Examples
        --------
        >>> import caterva2 as cat2
        >>> import numpy as np
        >>> # To copy a file you need to be a registered used
        >>> client = cat2.Client('https://cat2.cloud/demo', ("joedoe@example.com", "foobar"))
        >>> src_path = f'@personal/dir{np.random.randint(0, 100)}/ds-4d.b2nd'
        >>> uploaded_path = client.upload('root-example/dir2/ds-4d.b2nd', src_path)
        >>> copy_path = f'@personal/dir{np.random.randint(0, 100)}/ds-4d-copy.b2nd'
        >>> copied_path = client.copy(src_path, copy_path)
        >>> str(copied_path) == copy_path
        True
        >>> datasets = client.get_list('@personal')
        >>> src_path.replace('@personal/', '') in datasets
        True
        >>> copy_path.replace('@personal/', '') in datasets
        True
        """
        urlbase, _ = _format_paths(self.urlbase)
        result = self._post(
            f"{self.urlbase}/api/copy/",
            {"src": str(src), "dst": str(dst)},
            auth_cookie=self.cookie,
            timeout=self.timeout,
        )
        return pathlib.PurePosixPath(result)

    def lazyexpr(self, name, expression, operands=None, compute=False):
        """
        Creates a lazy expression dataset in personal space.

        A dataset with the specified name will be created or overwritten if already
        exists.

        Parameters
        ----------
        name : str
            Name of the dataset to be created (without extension).
        expression : str
            Expression to be evaluated, which must yield a lazy expression.
        operands : dict
            Mapping of variables in the expression to their corresponding dataset paths.
        compute : bool, optional
            If false, generate lazyexpr and do not compute anything.
            If true, compute lazy expression on creation and save (full) result.
            Default false.

        Returns
        -------
        Path
            Path of the created dataset.

        Examples
        --------
        >>> import caterva2 as cat2
        >>> import numpy as np
        >>> # To create a lazyexpr you need to be a registered used
        >>> client = cat2.Client('https://cat2.cloud/demo', ("joedoe@example.com", "foobar"))
        >>> src_path = f'@personal/dir{np.random.randint(0, 100)}/ds-4d.b2nd'
        >>> path = client.upload('root-example/dir1/ds-2d.b2nd', src_path)
        >>> client.lazyexpr('example-expr', 'a + a', {'a': path})
        PurePosixPath('@personal/example-expr.b2nd')
        >>> 'example-expr.b2nd' in client.get_list('@personal')
        True
        """
        urlbase, _ = _format_paths(self.urlbase)
        # Convert possible Path objects in operands to strings so that they can be serialized
        if operands is not None:
            operands = {k: str(v) for k, v in operands.items()}
        else:
            operands = {}
        expr = {"name": name, "expression": expression, "operands": operands, "compute": compute}
        dataset = self._post(
            f"{self.urlbase}/api/lazyexpr/", expr, auth_cookie=self.cookie, timeout=self.timeout
        )
        return pathlib.PurePosixPath(dataset)

    def upload_lazyexpr(self, remotepath, expression, compute=False):
        """
        Creates a lazy expression dataset.

        A dataset at the specified path will be created or overwritten if already
        exists.

        Parameters
        ----------
        remotepath : str
            Path to save the lazy expression to.
        expression : blosc2.LazyExpr
            Expression to be evaluated.
        operands : dict
            Mapping of variables in the expression to their corresponding dataset paths.
        compute : bool, optional
            If false, generate lazyexpr and do not compute anything.
            If true, compute lazy expression on creation and save (full) result.
            Default false.

        Returns
        -------
        Path
            Path of the created dataset.
        """
        urlbase, remotepath = _format_paths(self.urlbase, remotepath)
        if not isinstance(expression, blosc2.LazyExpr):
            raise ValueError("argument ``expression`` must be blosc2.LazyExpr instance.")
        operands = expression.operands
        if operands is not None:
            operands = {k: str(v) for k, v in operands.items()}
        else:
            operands = {}
        expr = {
            "name": None,
            "expression": expression.expression,
            "operands": operands,
            "compute": compute,
        }
        dataset = self._post(
            f"{self.urlbase}/api/upload_lazyexpr/{remotepath}",
            expr,
            auth_cookie=self.cookie,
            timeout=self.timeout,
        )
        return pathlib.PurePosixPath(dataset)

    def adduser(self, newuser, password=None, superuser=False):
        """
        Adds a user to the server.

        Parameters
        ----------
        newuser : str
            Username of the user to add.
        password : str, optional
            Password for the user to add.
        superuser : bool, optional
            Indicates if the user is a superuser.

        Returns
        -------
        str
            An explanatory message about the operation's success or failure.

        Examples
        --------
        >>> import caterva2 as cat2
        >>> import numpy as np
        >>> # To add a user you need to be a superuser
        >>> client = cat2.Client('https://cat2.cloud/demo', ("joedoe@example.com", "foobar"))
        >>> username = f'user{np.random.randint(0, 100)}@example.com'
        >>> message = client.adduser(username, 'foo')
        >>> f"User added: username='{username}' password='foo' superuser=False" == message
        True
        """
        urlbase, _ = _format_paths(self.urlbase)
        return self._post(
            f"{self.urlbase}/api/adduser/",
            {"username": newuser, "password": password, "superuser": superuser},
            auth_cookie=self.cookie,
        )

    def deluser(self, user):
        """
        Deletes a user from the server.

        Parameters
        ----------
        username : str
            Username of the user to delete.

        Returns
        -------
        str
            An explanatory message about the operation's success or failure.

        Examples
        --------
        >>> import caterva2 as cat2
        >>> import numpy as np
        >>> # To delete a user you need to be a superuser
        >>> client = cat2.Client('https://cat2.cloud/demo', ("joedoe@example.com", "foobar"))
        >>> username = f'user{np.random.randint(0, 100)}@example.com'
        >>> _ = client.adduser(username, 'foo')
        >>> message = client.deluser(username)
        >>> message == f"User deleted: {username}"
        True
        """
        urlbase, _ = _format_paths(self.urlbase)
        return self._get(f"{self.urlbase}/api/deluser/{user}", auth_cookie=self.cookie)

    def listusers(self, username=None):
        """
        Lists the users in the server.

        Parameters
        ----------
        username : str, optional
            Username of the specific user to list.

        Returns
        -------
        list of dict
            A list of user dictionaries in the server.

        Examples
        --------
        >>> import caterva2 as cat2
        >>> import numpy as np
        >>> # To list the users you need to be a superuser
        >>> client = cat2.Client('https://cat2.cloud/demo', ("joedoe@example.com", "foobar"))
        >>> users = client.listusers()
        >>> sorted(users[0].keys())
        ['email', 'hashed_password', 'id', 'is_active', 'is_superuser', 'is_verified']
        >>> username = f'user{np.random.randint(0, 100)}@example.com'
        >>> _ = client.adduser(username, 'foo')
        >>> updated_users = client.listusers()
        >>> len(users) + 1 == len(updated_users)
        True
        >>> user_info = client.listusers(username)
        >>> user_info[0]['is_superuser']
        False
        >>> superuser_info = client.listusers('superuser@example.com')
        >>> superuser_info[0]['is_superuser']
        True
        """
        urlbase, _ = _format_paths(self.urlbase)
        url = f"{self.urlbase}/api/listusers/" + (f"?username={username}" if username else "")
        return self._get(url, auth_cookie=self.cookie)<|MERGE_RESOLUTION|>--- conflicted
+++ resolved
@@ -1241,9 +1241,6 @@
             auth_cookie=self.cookie,
         )
 
-<<<<<<< HEAD
-    def load_from_url(self, urlpath, dataset):
-=======
     def _load_from_url(self, path_to_url, remotepath, urlbase, auth_cookie=None):
         client = self.httpx_client
         url = f"{urlbase}/api/load_from_url/{remotepath}"
@@ -1254,7 +1251,6 @@
         return pathlib.PurePosixPath(response.json())
 
     def load_from_url(self, path_to_url, dataset):
->>>>>>> 59fa713f
         """
         Loads a remote dataset to a remote repository.
 
@@ -1271,13 +1267,8 @@
             Path of the uploaded file on the server.
         """
         urlbase, _ = _format_paths(self.urlbase)
-<<<<<<< HEAD
-        return api_utils.load_from_url(
-            urlpath,
-=======
         return self._load_from_url(
             path_to_url,
->>>>>>> 59fa713f
             dataset,
             urlbase,
             auth_cookie=self.cookie,
