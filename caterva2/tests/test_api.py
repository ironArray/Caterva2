--- conflicted
+++ resolved
@@ -65,16 +65,11 @@
     assert file.host == sub_host
 
 
-<<<<<<< HEAD
-def test_index_dataset_frame(services, examples_dir, sub_host):
-    myroot = cat2.Root(published_root, host=sub_host)
-=======
 @pytest.mark.parametrize("slice_", [1, slice(None, 1), slice(0, 10), slice(10, 20), slice(None),
                                     slice(10, 20, 1)])
 @pytest.mark.parametrize("as_schunk", [True, False])
-def test_index_dataset_frame(slice_, as_schunk, services, examples_dir):
-    myroot = cat2.Root(published_root, host=cat2.sub_host_default)
->>>>>>> ecabc34e
+def test_index_dataset_frame(slice_, as_schunk, services, examples_dir, sub_host):
+    myroot = cat2.Root(published_root, host=sub_host)
     ds = myroot['ds-hello.b2frame']
     assert ds.name == 'ds-hello.b2frame'
     assert ds.host == sub_host
@@ -88,27 +83,22 @@
         assert ds[slice_] == a[slice_]
         assert ds.fetch(slice_, as_schunk) == a[slice_]
 
-def test_dataset_step_diff_1(services, examples_dir):
-    myroot = cat2.Root(published_root, host=cat2.sub_host_default)
+def test_dataset_step_diff_1(services, examples_dir, sub_host):
+    myroot = cat2.Root(published_root, host=sub_host)
     ds = myroot['ds-hello.b2frame']
     assert ds.name == 'ds-hello.b2frame'
-    assert ds.host == cat2.sub_host_default
+    assert ds.host == sub_host
     # We don't support step != 1
     with pytest.raises(Exception) as e_info:
         data = ds[::2]
         assert str(e_info.value) == 'Only step=1 is supported'
 
 
-<<<<<<< HEAD
-def test_index_dataset_1d(services, examples_dir, sub_host):
-    myroot = cat2.Root(published_root, host=sub_host)
-=======
 @pytest.mark.parametrize("slice_", [1, slice(None, 1), slice(0, 10), slice(10, 20), slice(None),
                                     slice(1, 5, 1)])
 @pytest.mark.parametrize("as_schunk", [True, False])
-def test_index_dataset_1d(slice_, as_schunk, services, examples_dir):
-    myroot = cat2.Root(published_root, host=cat2.sub_host_default)
->>>>>>> ecabc34e
+def test_index_dataset_1d(slice_, as_schunk, services, examples_dir, sub_host):
+    myroot = cat2.Root(published_root, host=sub_host)
     ds = myroot['ds-1d.b2nd']
     assert ds.name == 'ds-1d.b2nd'
     assert ds.host == sub_host
@@ -122,14 +112,9 @@
 @pytest.mark.parametrize("slice_", [1, slice(None, 1), slice(0, 10), slice(10, 20), slice(None),
                                     slice(1, 5, 1)])
 @pytest.mark.parametrize("name", ['dir1/ds-2d.b2nd', 'dir2/ds-4d.b2nd'])
-<<<<<<< HEAD
-def test_index_dataset_nd(name, services, examples_dir, sub_host):
-    myroot = cat2.Root(published_root, host=sub_host)
-=======
-@pytest.mark.parametrize("as_schunk", [True, False])
-def test_index_dataset_nd(slice_, as_schunk, name, services, examples_dir):
-    myroot = cat2.Root(published_root, host=cat2.sub_host_default)
->>>>>>> ecabc34e
+@pytest.mark.parametrize("as_schunk", [True, False])
+def test_index_dataset_nd(slice_, as_schunk, name, services, examples_dir, sub_host):
+    myroot = cat2.Root(published_root, host=sub_host)
     ds = myroot[name]
     example = examples_dir / ds.name
     a = blosc2.open(example)[:]
@@ -179,16 +164,11 @@
     assert a[:] == b[:]
 
 
-<<<<<<< HEAD
-def test_index_regular_file(services, examples_dir, sub_host):
-    myroot = cat2.Root(published_root, host=sub_host)
-=======
 @pytest.mark.parametrize("slice_", [1, slice(None, 1), slice(0, 10), slice(10, 20), slice(None),
                                     slice(1, 5, 1)])
 @pytest.mark.parametrize("as_schunk", [True, False])
-def test_index_regular_file(slice_, as_schunk, services, examples_dir):
-    myroot = cat2.Root(published_root, host=cat2.sub_host_default)
->>>>>>> ecabc34e
+def test_index_regular_file(slice_, as_schunk, services, examples_dir, sub_host):
+    myroot = cat2.Root(published_root, host=sub_host)
     ds = myroot['README.md']
 
     # Data contents
