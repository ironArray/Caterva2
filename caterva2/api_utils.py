###############################################################################
# Caterva2 - On demand access to remote Blosc2 data repositories
#
# Copyright (c) 2023 ironArray SLU <contact@ironarray.io>
# https://www.blosc.org
# License: GNU Affero General Public License v3.0
# See LICENSE.txt for details about copyright and rights to use.
###############################################################################
import os
import re

# Requirements
import blosc2


def slice_to_string(slice_):
    if slice_ is None or slice_ == () or slice_ == slice(None):
        return ""
    slice_parts = []
    if not isinstance(slice_, tuple):
        slice_ = (slice_,)
    for index in slice_:
        if isinstance(index, int):
            slice_parts.append(str(index))
        elif isinstance(index, slice):
            start = index.start or ""
            stop = index.stop or ""
            if index.step not in (1, None):
                raise IndexError("Only step=1 is supported")
            # step = index.step or ''
            slice_parts.append(f"{start}:{stop}")
    return ", ".join(slice_parts)


def get_download_url(path, urlbase):
    return f"{urlbase}/api/download/{path}"


def get_handle_url(path, urlbase):
    # Get the root in path (first element in path)
    # root = path.split("/")[0]
    # return f"{urlbase}/roots/{path}?roots={root}"
    # We don't want to show other datasets in the same root
    return f"{urlbase}/roots/{path}"


def b2_unpack(filepath):
    schunk = blosc2.open(filepath)
    outfile = filepath.with_suffix("")
    with open(outfile, "wb") as f:
        for i in range(schunk.nchunks):
            data = schunk.decompress_chunk(i)
            f.write(data)
    os.unlink(filepath)
    return outfile


# Not completely RFC6266-compliant, but probably good enough.
<<<<<<< HEAD
_attachment_b2fname_rx = re.compile(r';\s*filename\*?\s*=\s*"([^"]+\.b2)"')


def download_url(url, localpath, auth_cookie=None):
    client = get_client()

    localpath = pathlib.Path(localpath)
    localpath.parent.mkdir(parents=True, exist_ok=True)
    if localpath.is_dir():
        # Get the filename from the URL
        localpath /= url.split("/")[-1]

    headers = {}
    headers["Accept-Encoding"] = "blosc2"
    if auth_cookie:
        headers["Cookie"] = auth_cookie

    with client.stream("GET", url, headers=headers) as r:
        r.raise_for_status()
        decompress = r.headers.get("Content-Encoding") == "blosc2"
        if decompress:
            localpath = localpath.with_suffix(localpath.suffix + ".b2")

        with open(localpath, "wb") as f:
            for data in r.iter_bytes():
                f.write(data)

    if decompress:
        localpath = b2_unpack(localpath)

    return localpath


def upload_file(localpath, remotepath, urlbase, auth_cookie=None):
    client = get_client()
    url = f"{urlbase}/api/upload/{remotepath}"

    headers = {"Cookie": auth_cookie} if auth_cookie else None
    with open(localpath, "rb") as f:
        response = client.post(url, files={"file": f}, headers=headers)
        response.raise_for_status()
    return pathlib.PurePosixPath(response.json())


def load_from_url(urlpath, remotepath, urlbase, auth_cookie=None):
    client = get_client()
    url = f"{urlbase}/api/load_from_url/{remotepath}"

    headers = {"Cookie": auth_cookie} if auth_cookie else None
    response = client.post(url, data={"remote_url": urlpath}, headers=headers)
    response.raise_for_status()
    return pathlib.PurePosixPath(response.json())


def unfold_file(remotepath, urlbase, auth_cookie=None):
    client = get_client()
    url = f"{urlbase}/api/unfold/{remotepath}"

    headers = {"Cookie": auth_cookie} if auth_cookie else None
    response = client.post(url, headers=headers)
    response.raise_for_status()
    return pathlib.PurePosixPath(response.json())


#
# HTTP client helpers
#


def get_client(return_async_client=False):
    if return_async_client:
        client_class = httpx.AsyncClient
    else:
        client_class = httpx.Client

    return client_class()


def _xget(url, params=None, headers=None, timeout=5, auth_cookie=None):
    client = get_client()
    if auth_cookie:
        headers = headers.copy() if headers else {}
        headers["Cookie"] = auth_cookie
    try:
        response = client.get(url, params=params, headers=headers, timeout=timeout)
    except httpx.ReadTimeout as e:
        raise TimeoutError(
            f"Timeout after {timeout} seconds while trying to access {url}. "
            f"Try increasing the timeout (currently {timeout} s) for Client instance for large datasets."
        ) from e

    try:
        response.raise_for_status()
    except httpx.HTTPStatusError as exc:
        # Only customize for 400 errors
        if exc.response.status_code == 400:
            detail = None
            try:
                body = exc.response.json()
                detail = body.get("detail")
            except (ValueError, AttributeError, TypeError):
                # Fallback to raw text if JSON decoding fails
                detail = exc.response.text.strip() or None

            if detail:
                # Build a new message that replaces the MDN link with the detail
                message = f"{exc.request.method} request to {exc.response.url} failed: {detail}"
                raise httpx.HTTPStatusError(
                    message=message, request=exc.request, response=exc.response
                ) from exc
        # Re-raise original for non-400 errors
        raise

    return response


def get(
    url,
    params=None,
    headers=None,
    timeout=5,
    model=None,
    auth_cookie=None,
    return_response=False,
):
    response = _xget(url, params, headers, timeout, auth_cookie)
    if return_response:
        return response

    json = response.json()
    return json if model is None else model(**json)


def post(url, json=None, auth_cookie=None, timeout=5):
    client = get_client()
    headers = {"Cookie": auth_cookie} if auth_cookie else None
    try:
        response = client.post(url, json=json, headers=headers, timeout=timeout)
    except httpx.ReadTimeout as e:
        raise TimeoutError(
            f"Timeout after {timeout} seconds while trying to access {url}. "
            f"Try increasing the timeout (currently {timeout} s) for Client instance for large datasets."
        ) from e
    response.raise_for_status()
    return response.json()
=======
_attachment_b2fname_rx = re.compile(r';\s*filename\*?\s*=\s*"([^"]+\.b2)"')
>>>>>>> 59fa713f
<|MERGE_RESOLUTION|>--- conflicted
+++ resolved
@@ -56,152 +56,4 @@
 
 
 # Not completely RFC6266-compliant, but probably good enough.
-<<<<<<< HEAD
-_attachment_b2fname_rx = re.compile(r';\s*filename\*?\s*=\s*"([^"]+\.b2)"')
-
-
-def download_url(url, localpath, auth_cookie=None):
-    client = get_client()
-
-    localpath = pathlib.Path(localpath)
-    localpath.parent.mkdir(parents=True, exist_ok=True)
-    if localpath.is_dir():
-        # Get the filename from the URL
-        localpath /= url.split("/")[-1]
-
-    headers = {}
-    headers["Accept-Encoding"] = "blosc2"
-    if auth_cookie:
-        headers["Cookie"] = auth_cookie
-
-    with client.stream("GET", url, headers=headers) as r:
-        r.raise_for_status()
-        decompress = r.headers.get("Content-Encoding") == "blosc2"
-        if decompress:
-            localpath = localpath.with_suffix(localpath.suffix + ".b2")
-
-        with open(localpath, "wb") as f:
-            for data in r.iter_bytes():
-                f.write(data)
-
-    if decompress:
-        localpath = b2_unpack(localpath)
-
-    return localpath
-
-
-def upload_file(localpath, remotepath, urlbase, auth_cookie=None):
-    client = get_client()
-    url = f"{urlbase}/api/upload/{remotepath}"
-
-    headers = {"Cookie": auth_cookie} if auth_cookie else None
-    with open(localpath, "rb") as f:
-        response = client.post(url, files={"file": f}, headers=headers)
-        response.raise_for_status()
-    return pathlib.PurePosixPath(response.json())
-
-
-def load_from_url(urlpath, remotepath, urlbase, auth_cookie=None):
-    client = get_client()
-    url = f"{urlbase}/api/load_from_url/{remotepath}"
-
-    headers = {"Cookie": auth_cookie} if auth_cookie else None
-    response = client.post(url, data={"remote_url": urlpath}, headers=headers)
-    response.raise_for_status()
-    return pathlib.PurePosixPath(response.json())
-
-
-def unfold_file(remotepath, urlbase, auth_cookie=None):
-    client = get_client()
-    url = f"{urlbase}/api/unfold/{remotepath}"
-
-    headers = {"Cookie": auth_cookie} if auth_cookie else None
-    response = client.post(url, headers=headers)
-    response.raise_for_status()
-    return pathlib.PurePosixPath(response.json())
-
-
-#
-# HTTP client helpers
-#
-
-
-def get_client(return_async_client=False):
-    if return_async_client:
-        client_class = httpx.AsyncClient
-    else:
-        client_class = httpx.Client
-
-    return client_class()
-
-
-def _xget(url, params=None, headers=None, timeout=5, auth_cookie=None):
-    client = get_client()
-    if auth_cookie:
-        headers = headers.copy() if headers else {}
-        headers["Cookie"] = auth_cookie
-    try:
-        response = client.get(url, params=params, headers=headers, timeout=timeout)
-    except httpx.ReadTimeout as e:
-        raise TimeoutError(
-            f"Timeout after {timeout} seconds while trying to access {url}. "
-            f"Try increasing the timeout (currently {timeout} s) for Client instance for large datasets."
-        ) from e
-
-    try:
-        response.raise_for_status()
-    except httpx.HTTPStatusError as exc:
-        # Only customize for 400 errors
-        if exc.response.status_code == 400:
-            detail = None
-            try:
-                body = exc.response.json()
-                detail = body.get("detail")
-            except (ValueError, AttributeError, TypeError):
-                # Fallback to raw text if JSON decoding fails
-                detail = exc.response.text.strip() or None
-
-            if detail:
-                # Build a new message that replaces the MDN link with the detail
-                message = f"{exc.request.method} request to {exc.response.url} failed: {detail}"
-                raise httpx.HTTPStatusError(
-                    message=message, request=exc.request, response=exc.response
-                ) from exc
-        # Re-raise original for non-400 errors
-        raise
-
-    return response
-
-
-def get(
-    url,
-    params=None,
-    headers=None,
-    timeout=5,
-    model=None,
-    auth_cookie=None,
-    return_response=False,
-):
-    response = _xget(url, params, headers, timeout, auth_cookie)
-    if return_response:
-        return response
-
-    json = response.json()
-    return json if model is None else model(**json)
-
-
-def post(url, json=None, auth_cookie=None, timeout=5):
-    client = get_client()
-    headers = {"Cookie": auth_cookie} if auth_cookie else None
-    try:
-        response = client.post(url, json=json, headers=headers, timeout=timeout)
-    except httpx.ReadTimeout as e:
-        raise TimeoutError(
-            f"Timeout after {timeout} seconds while trying to access {url}. "
-            f"Try increasing the timeout (currently {timeout} s) for Client instance for large datasets."
-        ) from e
-    response.raise_for_status()
-    return response.json()
-=======
-_attachment_b2fname_rx = re.compile(r';\s*filename\*?\s*=\s*"([^"]+\.b2)"')
->>>>>>> 59fa713f
+_attachment_b2fname_rx = re.compile(r';\s*filename\*?\s*=\s*"([^"]+\.b2)"')