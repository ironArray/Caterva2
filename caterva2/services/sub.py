###############################################################################
# Caterva2 - On demand access to remote Blosc2 data repositories
#
# Copyright (c) 2023 ironArray SLU <contact@ironarray.io>
# https://www.blosc.org
# License: GNU Affero General Public License v3.0
# See LICENSE.txt for details about copyright and rights to use.
###############################################################################
<<<<<<< HEAD
=======

>>>>>>> 8f192b82
import ast
import asyncio
import collections.abc
import contextlib
import functools
import io
import itertools
import json
import logging
import mimetypes
import os
import pathlib
import shutil
import string
import tarfile
import typing
import zipfile

# Requirements
import blosc2
import dotenv
import fastapi
import furl
import httpx
import markdown
import nbconvert
import nbformat
import numpy as np
import PIL.Image

# FastAPI
from fastapi import Depends, FastAPI, Form, Request, UploadFile, responses
from fastapi.responses import FileResponse, HTMLResponse, RedirectResponse
from fastapi.staticfiles import StaticFiles
from fastapi.templating import Jinja2Templates

# Project
from caterva2 import api_utils, hdf5, models, utils
from caterva2.services import settings, srv_utils
from caterva2.services.subscriber import db, schemas, users

BASE_DIR = pathlib.Path(__file__).resolve().parent

# Set CATERVA2_SECRET=XXX in .env file in working directory
dotenv.load_dotenv()

# Logging
logger = logging.getLogger("sub")

# State
clients = {}  # topic: <PubSubClient>
locks = {}

mimetypes.add_type("text/markdown", ".md")  # Because in macOS this is not by default
mimetypes.add_type("application/x-ipynb+json", ".ipynb")


def guess_type(path):
    mimetype, encoding = mimetypes.guess_type(path)
    return mimetype


class PubSourceDataset:
    """
    Class for getting chunks from a dataset on a publisher service.
    """

    def __init__(self, abspath, path, metadata=None):
        self.path = pathlib.Path(path)
        if metadata is not None:
            suffix = abspath.suffix
            if suffix == ".b2nd":
                metadata = models.Metadata(**metadata)
                self._shape = metadata.shape
                self._chunks = metadata.chunks
                self._blocks = metadata.blocks
                dtype = metadata.dtype
                # Sometimes dtype is a tuple (e.g. ('<f8', (10,))), and this seems a safe way to handle it
                try:
                    dtype = np.dtype(dtype)
                except (ValueError, TypeError):
                    dtype = np.dtype(ast.literal_eval(dtype))
                self._dtype = dtype
                self._cparams = dict(metadata.schunk.cparams)
            else:
                if suffix == ".b2frame":
                    metadata = models.SChunk(**metadata)
                else:
                    abspath = pathlib.Path(f"{abspath}.b2")
                    metadata = models.SChunk(**metadata)
                self._typesize = metadata.cparams.typesize
                self._chunksize = metadata.chunksize
                self._nbytes = metadata.nbytes
                self._cparams = dict(metadata.cparams)
            del self._cparams["filters, meta"]
            self._cparams = blosc2.CParams(**self._cparams)
            self.abspath = abspath
            if self.abspath is not None:
                self.abspath.parent.mkdir(exist_ok=True, parents=True)

    def _get_request_args(self, nchunk, return_async_client):
        root, *name = self.path.parts
        root = settings.database.roots[root]
        name = pathlib.Path(*name)

        url = f"/api/download/{name}"
        client, url = api_utils.get_client_and_url(root.http, url, return_async_client=return_async_client)
        args = {"url": url, "params": {"nchunk": nchunk}, "timeout": 5}
        return client, args

    def _get_chunk(self, nchunk):
        client, req_args = self._get_request_args(nchunk, return_async_client=False)

        response = client.get(**req_args)
        response.raise_for_status()
        return response.content

    async def _aget_chunk(self, nchunk):
        client, req_args = self._get_request_args(nchunk, return_async_client=True)

        async with client.stream("GET", **req_args) as resp:
            buffer = []
            async for chunk in resp.aiter_bytes():
                buffer.append(chunk)
            return b"".join(buffer)


# Class representing a NDArray in a publisher
class PubNDDataset(blosc2.ProxyNDSource, PubSourceDataset):
    @property
    def shape(self):
        return self._shape

    @property
    def chunks(self):
        return self._chunks

    @property
    def blocks(self):
        return self._blocks

    @property
    def dtype(self):
        return self._dtype

    @property
    def cparams(self):
        return self._cparams

    def get_chunk(self, nchunk: int) -> bytes:
        return self._get_chunk(nchunk)

    async def aget_chunk(self, nchunk: int) -> bytes:
        return await self._aget_chunk(nchunk)


# Class representing a SChunk in a publisher
class PubSCDataset(blosc2.ProxySource, PubSourceDataset):
    @property
    def typesize(self):
        return self._typesize

    @property
    def chunksize(self):
        return self._chunksize

    @property
    def nbytes(self):
        return self._nbytes

    @property
    def cparams(self):
        return self._cparams

    def get_chunk(self, nchunk: int) -> bytes:
        return self._get_chunk(nchunk)

    async def aget_chunk(self, nchunk: int) -> bytes:
        return await self._aget_chunk(nchunk)


# Factory function for creating a proxy for a dataset in publisher
def PubDataset(abspath, path, metadata=None):
    dataset = PubSourceDataset(abspath, path, metadata)
    # By using __new__() and updating the internal dict of the instance,
    # we can return the right class avoiding calling PubSourceDataset.__init__ again
    if hasattr(dataset, "_shape"):
        # return PubNDDataset(abspath, path, metadata)
        instance = PubNDDataset.__new__(PubNDDataset)
    else:
        # return PubSCDataset(abspath, path, metadata)
        instance = PubSCDataset.__new__(PubSCDataset)
    instance.__dict__.update(dataset.__dict__)
    return instance


def get_disk_usage():
    exclude = {"db.json", "db.sqlite"}
    return sum(path.stat().st_size for path, _ in utils.walk_files(settings.statedir, exclude=exclude))


def truncate_path(path, size=35):
    """
    Smart truncaion of a long path for display.
    """
    assert type(path) is str

    if len(path) < size:
        return path

    # If the path is short just truncate at the end
    parts = pathlib.Path(path).parts
    if len(parts) < 3:
        n = len(path) - size
        return path[:-n] + "..."

    # If the path is long be smarter
    first, last = parts[0], parts[-1]
    label = f"{first}/.../{last}"
    n = len(label) - size
    if n > 0:
        last = last[:-n] + "..."

    return f"{first}/.../{last}"


def make_url(request, name, query=None, **path_params):
    url = request.app.url_path_for(name, **path_params)
    url = str(url)  # <starlette.datastructures.URLPath>
    if query:
        url = furl.furl(url).set(query).url
    return settings.urlbase + url


async def new_root(data, topic):
    logger.info(f"NEW root {topic} {data=}")
    root = models.Root(**data)
    settings.database.roots[root.name] = root
    settings.database.save()


async def updated_dataset(data, topic):
    name = topic
    relpath = data["path"]

    rootdir = settings.cache / name
    abspath = rootdir / relpath
    metadata = data.get("metadata")
    if metadata is None:
        if abspath.suffix not in {".b2nd", ".b2frame"}:
            abspath = pathlib.Path(f"{abspath}.b2")
        if abspath.is_file():
            abspath.unlink()
    else:
        key = f"{name}/{relpath}"
        init_b2(abspath, key, metadata)


def init_b2(abspath, path, metadata):
    dataset = PubDataset(abspath, path, metadata)
    # TODO: not sure if this would prevent some kind of update in dataset. @jdavid?
    # if os.path.exists(dataset.abspath):
    #     return
    schunk_meta = metadata.get("schunk", metadata)
    vlmeta = {}
    for k, v in schunk_meta["vlmeta"].items():
        vlmeta[k] = v
    blosc2.Proxy(dataset, urlpath=dataset.abspath, vlmeta=vlmeta, caterva2_env=True)


def open_b2(abspath, path):
    """
    Open a Blosc2 dataset.

    Return a Proxy if the dataset is in a publisher,
    or the LazyExpr or Blosc2 container otherwise.
    """
    if pathlib.Path(path).parts[0] in {"@personal", "@shared", "@public"}:
        container = blosc2.open(abspath)
        vlmeta = container.schunk.vlmeta if hasattr(container, "schunk") else container.vlmeta
        if isinstance(container, blosc2.LazyExpr):
            # Open the operands properly
            operands = container.operands
            for key, value in operands.items():
                if value is None:
                    raise ValueError(f'Missing operand "{key}"')
                if "proxy-source" in value.schunk.meta:
                    # Save operand as Proxy, see blosc2.open doc for more info
                    relpath = srv_utils.get_relpath(
                        value, settings.cache, settings.personal, settings.shared, settings.public
                    )
                    operands[key] = open_b2(value.schunk.urlpath, relpath)
            return container
        # Check if this is a file of a special type
        elif "_ftype" in vlmeta and vlmeta["_ftype"] == "hdf5":
            return hdf5.HDF5Proxy(container)
        else:
            return container

    # Return Proxy
    dataset = PubDataset(abspath, path)
    container = blosc2.open(abspath)
    # No need to pass caterva2_env=True since _cache has already been created
    return blosc2.Proxy(dataset, _cache=container)


#
# Internal API
#


def follow(name: str):
    root = settings.database.roots.get(name)
    if root is None:
        return {name: "This dataset does not exist in the network"}

    if not root.subscribed:
        root.subscribed = True
        settings.database.save()

    # Create root directory in the cache
    rootdir = settings.cache / name
    if not rootdir.exists():
        rootdir.mkdir(exist_ok=True)

    # Get list of datasets
    try:
        data = api_utils.get("/api/list", server=root.http)
    except httpx.ConnectError:
        return None

    # Initialize the datasets in the cache
    for relpath in data:
        # If-None-Match header
        key = f"{name}/{relpath}"
        val = settings.database.etags.get(key)
        headers = None if val is None else {"If-None-Match": val}

        # Call API
        response = api_utils.get(
            f"/api/info/{relpath}",
            headers=headers,
            server=root.http,
            raise_for_status=False,
            return_response=True,
        )
        if response.status_code == 304:
            continue

        response.raise_for_status()
        metadata = response.json()

        # Save metadata and create Proxy
        abspath = rootdir / relpath
        init_b2(abspath, key, metadata)

        # Save etag
        settings.database.etags[key] = response.headers["etag"]
        settings.database.save()

    # Subscribe to changes in the dataset
    if name not in clients:
        client = srv_utils.start_client(f"ws://{settings.broker}/pubsub")
        client.subscribe(name, updated_dataset)
        clients[name] = client

    return None


#
# HTTP API
#


def user_login_enabled():
    if settings.login:
        if not bool(os.environ.get("CATERVA2_SECRET")):
            raise RuntimeError("CATERVA2_SECRET envvar is required")
        return True

    return False


def user_register_enabled():
    if settings.register:
        if not settings.login:
            raise RuntimeError("login config must be enabled")
        return True

    return False


current_active_user = users.current_active_user if user_login_enabled() else (lambda: None)
"""Depend on this if the route needs an authenticated user (if enabled)."""

optional_user = (
    users.fastapi_users.current_user(optional=True, verified=False)  # TODO: set when verification works
    if user_login_enabled()
    else (lambda: None)
)
"""Depend on this if the route may do something with no authentication."""


def _setup_plugin_globals():
    try:
        from . import plugins  # When used as a module
    except ImportError:
        import plugins  # When used as a script

    # These need to be available for plugins at import time.
    plugins.current_active_user = current_active_user


_setup_plugin_globals()


@contextlib.asynccontextmanager
async def lifespan(app: FastAPI):
    # Initialize the (users) database
    if user_login_enabled():
        await db.create_db_and_tables(settings.statedir)

    # Initialize roots from the broker
    client = None
    if settings.broker:
        try:
            data = api_utils.get("/api/roots", server=settings.broker)
        except httpx.ConnectError:
            logger.warning(f'Broker "{settings.broker}" not available')
        else:
            changed = False
            # Deleted
            d = list(settings.database.roots.items())
            for name, _root in d:
                if name not in data:
                    del settings.database.roots[name]
                    changed = True

            # New or updated
            for name, values in data.items():
                root = models.Root(**values)
                if name not in settings.database.roots:
                    settings.database.roots[root.name] = root
                    changed = True
                elif settings.database.roots[root.name].http != root.http:
                    settings.database.roots[root.name].http = root.http
                    changed = True

            if changed:
                settings.database.save()

            # Follow the @new channel to know when a new root is added
            client = srv_utils.start_client(f"ws://{settings.broker}/pubsub")
            client.subscribe("@new", new_root)

            # Resume following
            for path in settings.cache.iterdir():
                if path.is_dir():
                    follow(path.name)

    yield

    # Disconnect from worker
    if client is not None:
        await srv_utils.disconnect_client(client)


# Visualize the size of a file on a compact and human-readable format
def custom_filesizeformat(value):
    for unit in ["B", "KB", "MB", "GB", "TB"]:
        if value < 1024.0:
            if unit == "B":
                return f"{value:.0f} {unit}"
            return f"{value:.1f} {unit}"
        value /= 1024.0
    return f"{value:.1f} PB"


app = FastAPI(lifespan=lifespan)

# TODO: Support user verification
if user_login_enabled():
    app.include_router(
        users.fastapi_users.get_auth_router(users.auth_backend), prefix="/auth/jwt", tags=["auth"]
    )
    app.include_router(
        users.fastapi_users.get_reset_password_router(),
        prefix="/auth",
        tags=["auth"],
    )


if user_register_enabled():
    app.include_router(
        users.fastapi_users.get_register_router(schemas.UserRead, schemas.UserCreate),
        prefix="/auth",
        tags=["auth"],
    )


def url(path: str) -> str:
    return f"{settings.urlbase}/{path}"


def brand_logo():
    path = "media/logo.webp"
    if not (settings.statedir / path).exists():
        path = "static/logo-caterva2-horizontal-small.webp"

    return url(path)


templates = Jinja2Templates(directory=BASE_DIR / "templates")
templates.env.filters["filesizeformat"] = custom_filesizeformat
templates.env.globals["url"] = url


# Add CSS/JS to templates namespace
BUILD_DIR = "static/build/"
with (BASE_DIR / BUILD_DIR / "manifest.json").open() as file:
    manifest = json.load(file)
    entry = manifest["src/main.js"]
    templates.env.globals["main_css"] = url(BUILD_DIR + entry["css"][0])
    templates.env.globals["main_js"] = url(BUILD_DIR + entry["file"])


@app.get("/api/roots")
async def get_roots(user: db.User = Depends(optional_user)) -> dict:
    """
    Get a dict of roots, with root names as keys and properties as values.

    Returns
    -------
    dict
        The dict of roots.
    """
    # Here we just return the roots that are known by the broker
    # plus the special roots @personal, @shared and @public
    roots = settings.database.roots.copy()
    root = models.Root(name="@public", http="", subscribed=True)
    roots[root.name] = root
    if user:
        for name in ["@personal", "@shared"]:
            root = models.Root(name=name, http="", subscribed=True)
            roots[root.name] = root

    return roots


def get_root(name):
    root = settings.database.roots.get(name)
    if root is None:
        srv_utils.raise_not_found(f"{name} not known by the broker")

    return root


@app.post("/api/subscribe/{name}")
async def post_subscribe(
    name: str,
    user: db.User = Depends(optional_user),
):
    """
    Subscribe to a root.

    Parameters
    ----------
    name : str
        The name of the root.

    Returns
    -------
    str
        'Ok' if successful.
    """
    if name == "@public":
        pass
    elif name in {"@personal", "@shared"}:
        if not user:
            raise srv_utils.raise_unauthorized(f"Subscribing to {name} requires authentication")
    else:
        get_root(name)
        follow(name)
    return "Ok"


@app.get("/api/list/{path:path}")
async def get_list(
    path: pathlib.Path,
    user: db.User = Depends(optional_user),
):
    """
    List the datasets in a root or directory.

    Parameters
    ----------
    path : Path
        The path to a root or directory.

    Returns
    -------
    list
        The list of datasets, as name strings relative to path.
    """
    # Get the root
    root = path.parts[0]
    if root == "@public":
        rootdir = settings.public
    elif root == "@personal":
        if not user:
            srv_utils.raise_not_found("@personal needs authentication")
        rootdir = settings.personal / str(user.id)
    elif root == "@shared":
        if not user:
            srv_utils.raise_not_found("@shared needs authentication")
        rootdir = settings.shared
    else:
        root = get_root(root)
        rootdir = settings.cache / root.name

    # List the datasets in root or directory
    directory = rootdir / pathlib.Path(*path.parts[1:])
    if directory.is_file():
        name = pathlib.Path(directory.name)
        return [str(name.with_suffix("") if name.suffix == ".b2" else name)]
    # Sort the list of datasets and return
    paths = [
        str(relpath.with_suffix("") if relpath.suffix == ".b2" else relpath)
        for _, relpath in utils.walk_files(directory)
    ]
    return sorted(paths)


@app.get("/api/info/{path:path}")
async def get_info(
    path: pathlib.Path,
    user: db.User = Depends(optional_user),
):
    """
    Get the metadata of a dataset.

    Parameters
    ----------
    path : pathlib.Path
        The path to the dataset.

    Returns
    -------
    dict
        The metadata of the dataset.
    """
    abspath, _ = abspath_and_dataprep(path, user=user)
    return srv_utils.read_metadata(
        abspath, settings.cache, settings.personal, settings.shared, settings.public
    )


async def partial_download(abspath, path, slice_=None):
    """
    Download the necessary chunks of a dataset.

    Parameters
    ----------
    abspath : pathlib.Path
        The absolute path to the dataset.
    path : str
        The path to the dataset.
    slice_ : slice, tuple of slices
        The slice to fetch.

    Returns
    -------
    None
        When finished, the dataset is available in cache.
    """
    lock = locks.setdefault(path, asyncio.Lock())
    async with lock:
        proxy = open_b2(abspath, path)
        await proxy.afetch(slice_)


def abspath_and_dataprep(
    path: pathlib.Path, slice_: (tuple | None) = None, user: (db.User | None) = None, may_not_exist=False
) -> tuple[
    pathlib.Path,
    collections.abc.Callable[[], collections.abc.Awaitable],
]:
    """
    Get absolute path in local storage and data preparation operation.

    After awaiting the preparation operation to complete, data in the
    dataset should be ready for reading, either that covered by the slice if
    given, or the whole data otherwise.
    """
    parts = path.parts
    if parts[0] == "@personal":
        if not user:
            raise fastapi.HTTPException(status_code=404)  # NotFound

        filepath = settings.personal / str(user.id) / pathlib.Path(*parts[1:])
        abspath = srv_utils.cache_lookup(settings.personal, filepath, may_not_exist)

        async def dataprep():
            pass

    elif parts[0] == "@shared":
        if not user:
            raise fastapi.HTTPException(status_code=404)  # NotFound

        filepath = settings.shared / pathlib.Path(*parts[1:])
        abspath = srv_utils.cache_lookup(settings.shared, filepath, may_not_exist)

        async def dataprep():
            pass

    elif parts[0] == "@public":
        filepath = settings.public / pathlib.Path(*parts[1:])
        abspath = srv_utils.cache_lookup(settings.public, filepath, may_not_exist)

        async def dataprep():
            pass

    else:
        filepath = settings.cache / path
        abspath = srv_utils.cache_lookup(settings.cache, filepath, may_not_exist)

        async def dataprep():
            return await partial_download(abspath, path, slice_)

    return (abspath, dataprep)


@app.get("/api/fetch/{path:path}")
async def fetch_data(
    path: pathlib.Path,
    slice_: str | None = None,
    user: db.User = Depends(optional_user),
):
    """
    Fetch a dataset.

    Parameters
    ----------
    path : pathlib.Path
        The path to the dataset.
    slice_ : str
        The slice to fetch.

    Returns
    -------
    FileResponse or StreamingResponse
        The (slice of) dataset as a Blosc2 schunk.  When the whole dataset is
        to be downloaded (instead of some slice which does not cover it fully),
        its stored image is served containing all data and metadata (including
        variable length fields).
    """

    slice_ = api_utils.parse_slice(slice_)
    # Download and update the necessary chunks of the schunk in cache
    abspath, dataprep = abspath_and_dataprep(path, slice_, user=user)
    # This is still needed and will only update the necessary chunks
    await dataprep()
    container = open_b2(abspath, path)

    if isinstance(container, blosc2.Proxy):
        container = container._cache

    if isinstance(container, blosc2.NDArray | blosc2.LazyExpr | hdf5.HDF5Proxy):
        array = container
        schunk = getattr(array, "schunk", None)  # not really needed
        typesize = array.dtype.itemsize
        shape = array.shape
    else:
        # SChunk
        array = None
        schunk = container  # blosc2.SChunk
        typesize = schunk.typesize
        shape = (len(schunk),)
        if isinstance(slice_, int):
            # TODO: make SChunk support integer as slice
            slice_ = slice(slice_, slice_ + 1)

    whole = slice_ is None or slice_ == ()
    if not whole and isinstance(slice_, tuple):
        whole = all(
            isinstance(sl, slice)
            and (sl.start or 0) == 0
            and (sl.stop is None or sl.stop >= sh)
            and sl.step in (None, 1)
            for sl, sh in zip(slice_, shape, strict=False)
        )

    if whole and not isinstance(array, blosc2.LazyExpr | hdf5.HDF5Proxy):
        # Send the data in the file straight to the client,
        # avoiding slicing and re-compression.
        return FileResponse(abspath, filename=abspath.name, media_type="application/octet-stream")

    if isinstance(array, hdf5.HDF5Proxy):
        data = array.to_cframe(slice_ or ())
    elif isinstance(array, blosc2.LazyExpr):
        data = array[slice_ or ()]
        data = blosc2.asarray(data)
        data = data.to_cframe()
    elif isinstance(array, blosc2.NDArray):
        # Using NDArray.slice() allows a fast path when it is aligned with the chunks
        # As we are going to serialize the slice right away, it is not clear in which
        # situations a contiguous slice is faster than a non-contiguous one.
        # Let's just use the contiguous one for now, until more testing is done.
        data = array.slice(slice_, contiguous=True).to_cframe()
    else:
        # SChunk
        data = schunk[slice_]  # SChunck => bytes
        # A bytes object can still be compressed as a SChunk
        schunk = blosc2.SChunk(data=data, cparams={"typesize": typesize})
        data = schunk.to_cframe()

    downloader = srv_utils.iterchunk(data)
    return responses.StreamingResponse(downloader, media_type="application/octet-stream")


@app.get("/api/download/{path:path}")
async def download_data(
    path: pathlib.Path,
    # Query parameters
    user: db.User = Depends(optional_user),
):
    async def downloader():
        yield await get_file_content(path, user)

    mimetype = guess_type(path)
    headers = {"Content-Disposition": f'attachment; filename="{path.name}"'}
    return responses.StreamingResponse(downloader(), media_type=mimetype, headers=headers)


html_exporter = nbconvert.HTMLExporter()


@app.get("/api/preview/{path:path}")
async def preview(
    path: pathlib.Path,
    # Query parameters
    width: int | None = None,
    user: db.User = Depends(optional_user),
):
    mimetype = guess_type(path)
    if mimetype.startswith("image/") and width:
        img = await get_image(path, user)

        def downloader():
            yield from resize_image(img, width)

    elif mimetype == "application/x-ipynb+json":
        content = await get_file_content(path, user)
        nb = nbformat.reads(content, as_version=4)
        html, resources = html_exporter.from_notebook_node(nb)
        return HTMLResponse(html)

    else:

        async def downloader():
            yield await get_file_content(path, user)

    return responses.StreamingResponse(downloader(), media_type=mimetype)


@app.get("/api/chunk/{path:path}")
async def get_chunk(
    path: pathlib.PosixPath,
    nchunk: int,
    user: db.User = Depends(optional_user),
):
    abspath, _ = abspath_and_dataprep(path, user=user)
    lock = locks.setdefault(path, asyncio.Lock())
    async with lock:
        if user and path.parts[0] == "@personal":
            container = open_b2(abspath, path)
            if isinstance(container, blosc2.LazyArray):
                # We do not support LazyUDF in Caterva2 yet.
                # In case we do, this would have to be changed.
                chunk = container.get_chunk(nchunk)
            else:
                schunk = getattr(container, "schunk", container)
                chunk = schunk.get_chunk(nchunk)
        else:
            sub_dset = PubDataset(abspath, path)
            chunk = await sub_dset.aget_chunk(nchunk)

    downloader = srv_utils.iterchunk(chunk)
    return responses.StreamingResponse(downloader)


def make_expr(name: str, expr: str, operands: dict[str, str], user: db.User, compute: bool = False) -> str:
    """
    Create a lazy expression dataset in personal space.

    This may raise exceptions if there are problems parsing the dataset name
    or expression, or if the expression refers to operands which have not been
    defined.

    Parameters
    ----------
    name : str
        The name of the dataset to be created (without extension).
    expr : str
        The expression to be evaluated.  It must result in a lazy expression.
    operands : dictionary of strings mapping to strings
        The variables used in the expression and which dataset paths they
        refer to.

    Returns
    -------
    str
        The path of the newly created (or overwritten) dataset.
    """

    if not user:
        raise srv_utils.raise_unauthorized("Creating lazy expressions requires authentication")

    # Parse expression
    name = name.strip()
    expr = expr.strip()
    if not name or not expr:
        raise ValueError("Name or expression should not be empty")
    vars = blosc2.get_expr_operands(expr)

    # Open expression datasets
    var_dict = {}
    for var in vars:
        path = operands[var]
        # Detect special roots
        path = pathlib.Path(path)
        if path.parts[0] == "@personal":
            abspath = settings.personal / str(user.id) / pathlib.Path(*path.parts[1:])
        elif path.parts[0] == "@shared":
            abspath = settings.shared / pathlib.Path(*path.parts[1:])
        elif path.parts[0] == "@public":
            abspath = settings.public / pathlib.Path(*path.parts[1:])
        else:
            abspath = settings.cache / path
        var_dict[var] = open_b2(abspath, path)

    # Create the lazy expression dataset
    arr = blosc2.lazyexpr(expr, var_dict)
    if not isinstance(arr, blosc2.LazyExpr):
        cname = type(arr).__name__
        raise TypeError(f"Evaluates to {cname} instead of lazy expression")

    # Save to filesystem
    path = settings.personal / str(user.id)
    path.mkdir(exist_ok=True, parents=True)
    urlpath = f"{path / name}.b2nd"
    if compute:
        arr.compute(urlpath=urlpath, mode="w")
    else:
        arr.save(urlpath=urlpath, mode="w")

    return f"@personal/{name}.b2nd"


@app.post("/api/lazyexpr/")
async def lazyexpr(
    expr: models.NewLazyExpr,
    user: db.User = Depends(current_active_user),
) -> str:
    """
    Create a lazy expression dataset in personal space.

    The JSON request body must contain a "name" for the dataset to be created
    (without extension), an "expression" to be evaluated, which must result in
    a lazy expression, and an "operands" object which maps variable names used
    in the expression to the dataset paths that they refer to.

    Returns
    -------
    str
        The path of the newly created (or overwritten) dataset.
    """

    def error(msg):
        return fastapi.HTTPException(status_code=400, detail=msg)  # bad request

    try:
        result_path = make_expr(expr.name, expr.expression, expr.operands, user, expr.compute)
    except (SyntaxError, ValueError, TypeError) as exc:
        raise error(f"Invalid name or expression: {exc}") from exc
    except KeyError as ke:
        raise error(f"Expression error: {ke.args[0]} is not in the list of available datasets") from ke
    except RuntimeError as exc:
        raise error(f"Runtime error: {exc}") from exc

    return result_path


@app.post("/api/move/")
async def move(
    payload: models.MoveCopyPayload,
    user: db.User = Depends(current_active_user),
):
    """
    Move a dataset.

    Returns
    -------
    str
        The new path of the dataset.
    """
    if not user:
        raise srv_utils.raise_unauthorized("Moving files requires authentication")

    # Both src and dst should start with a special root
    if not payload.src.startswith(("@personal", "@shared", "@public")):
        raise fastapi.HTTPException(
            status_code=400, detail="Only moving from @personal or @shared or @public roots is allowed"
        )
    if not payload.dst.startswith(("@personal", "@shared", "@public")):
        raise fastapi.HTTPException(
            status_code=400, detail="Only moving to @personal or @shared or @public roots is allowed"
        )
    namepath = pathlib.Path(payload.src)
    destpath = pathlib.Path(payload.dst)
    abspath, _ = abspath_and_dataprep(namepath, user=user)
    dest_abspath, _ = abspath_and_dataprep(destpath, user=user, may_not_exist=True)

    # If destination has not an extension, assume it is a directory
    # If user wants something without an extension, she can add a '.b2' extension :-)
    if dest_abspath.is_dir() or not dest_abspath.suffix:
        dest_abspath /= abspath.name
        destpath /= namepath.name

    if abspath.suffix == ".b2" and dest_abspath.suffix != ".b2":
        dest_abspath = pathlib.Path(f"{dest_abspath}.b2")

    # Not sure if we should allow overwriting, but let's allow it for now
    # if dest_abspath.exists():
    #     raise fastapi.HTTPException(status_code=409, detail="The new path already exists")

    # Make sure the destination directory exists
    dest_abspath.parent.mkdir(exist_ok=True, parents=True)
    abspath.rename(dest_abspath)

    return str(destpath)


@app.post("/api/copy/")
async def copy(
    payload: models.MoveCopyPayload,
    user: db.User = Depends(current_active_user),
):
    """
    Copy a dataset.

    Returns
    -------
    str
        The path of the copied dataset.
    """
    if not user:
        raise srv_utils.raise_unauthorized("Copying files requires authentication")

    src, dst = payload.src, payload.dst
    # src should start with a special root or known root
    if not src.startswith(("@personal", "@shared", "@public")) and src not in settings.database.roots:
        raise fastapi.HTTPException(status_code=400, detail="Only copying from existing roots is allowed")
    # dst should start with a special root
    if not dst.startswith(("@personal", "@shared", "@public")):
        raise fastapi.HTTPException(
            status_code=400, detail="Only copying to @personal or @shared or @public roots is allowed"
        )

    namepath, destpath = pathlib.Path(src), pathlib.Path(dst)
    abspath, _ = abspath_and_dataprep(namepath, user=user)
    dest_abspath, _ = abspath_and_dataprep(destpath, user=user, may_not_exist=True)

    # If destination has not an extension, assume it is a directory
    # If user wants something without an extension, she should add a '.b2' extension
    if dest_abspath.is_dir() or not dest_abspath.suffix:
        dest_abspath /= abspath.name
        destpath /= namepath.name

    if abspath.suffix == ".b2" and dest_abspath.suffix != ".b2":
        dest_abspath = pathlib.Path(f"{dest_abspath}.b2")

    # Not sure if we should allow overwriting, but let's allow it for now
    # if dest_abspath.exists():
    #     raise fastapi.HTTPException(status_code=409, detail="The new path already exists")

    dest_abspath.parent.mkdir(exist_ok=True, parents=True)
    if abspath.is_dir():
        shutil.copytree(abspath, dest_abspath)
    else:
        shutil.copy(abspath, dest_abspath)

    return str(destpath)


def get_writable_path(path: pathlib.Path, user: db.User) -> pathlib.Path:
    """
    Convert a path with special root to an absolute path that can be written to.

    Parameters
    ----------
    path : pathlib.Path
        The path with special root (@personal, @shared, @public)
    user : db.User
        The authenticated user

    Returns
    -------
    pathlib.Path
        The absolute path in the filesystem

    Raises
    ------
    fastapi.HTTPException
        If the path is not in a writable root
    """
    root = path.parts[0]
    if root == "@personal":
        return settings.personal / str(user.id) / pathlib.Path(*path.parts[1:])
    elif root == "@shared":
        return settings.shared / pathlib.Path(*path.parts[1:])
    elif root == "@public":
        return settings.public / pathlib.Path(*path.parts[1:])
    else:
        detail = "Only @personal or @shared or @public roots can be modified"
        raise fastapi.HTTPException(detail=detail, status_code=400)


@app.post("/api/upload/{path:path}")
async def upload_file(
    path: pathlib.Path,
    file: UploadFile,
    user: db.User = Depends(current_active_user),
):
    """
    Upload a file to a root.

    Parameters
    ----------
    path : pathlib.Path
        The path to store the uploaded file.
    file : UploadFile
        The file to upload.

    Returns
    -------
    str
        The path of the uploaded file.
    """
    if not user:
        raise srv_utils.raise_unauthorized("Uploading requires authentication")

    # Get the absolute path for this user
    abspath = get_writable_path(path, user)
    # We may upload a new file, or replace an existing file
    if abspath.is_dir():
        abspath /= file.filename
        path /= file.filename

    # Check quota
    # TODO To be fair we should check quota later (after compression, zip unpacking etc.)
    data = await file.read()
    if abspath.suffix not in {".b2", ".b2frame", ".b2nd"}:
        schunk = blosc2.SChunk(data=data)
        newsize = schunk.nbytes
    else:
        newsize = len(data)

    if settings.quota:
        try:
            oldsize = abspath.stat().st_size
        except FileNotFoundError:
            oldsize = 0

        total_size = get_disk_usage() - oldsize + newsize
        if total_size > settings.quota:
            detail = "Upload failed because quota limit has been exceeded."
            raise fastapi.HTTPException(detail=detail, status_code=400)

    # If regular file, compress it
    abspath.parent.mkdir(exist_ok=True, parents=True)
    if abspath.suffix not in {".b2", ".b2frame", ".b2nd", ".h5", ".hdf5"}:
        data = schunk.to_cframe()
        abspath = abspath.with_suffix(abspath.suffix + ".b2")

    # Write the file
    with open(abspath, "wb") as f:
        f.write(data)

    # Return the urlpath
    return str(path)


@app.post("/api/append/{path:path}")
async def append_file(
    path: pathlib.Path,
    file: UploadFile,
    user: db.User = Depends(current_active_user),
):
    """
    Append to dataset (along the first axis).

    Parameters
    ----------
    path : pathlib.Path
        The path to dataset to append.
    file : UploadFile
        The dataset to append.

    Returns
    -------
    tuple
        The new shape of the dataset.
    """
    if not user:
        raise srv_utils.raise_unauthorized("Uploading requires authentication")

    # Get the absolute path for this user
    abspath = get_writable_path(path, user)

    # We may upload a new file, or replace an existing file
    if not abspath.is_file():
        detail = "Target file does not exist or is not a file"
        raise fastapi.HTTPException(detail=detail, status_code=400)

    if abspath.suffix not in {".b2nd"}:
        detail = "Target file must be a NDArray"
        raise fastapi.HTTPException(detail=detail, status_code=400)

    # Check quota
    # TODO To be fair we should check quota later (after compression, zip unpacking etc.)
    data = await file.read()
    newsize = len(data)

    if settings.quota:
        oldsize = abspath.stat().st_size

        total_size = get_disk_usage() + oldsize + newsize
        if total_size > settings.quota:
            detail = "Upload failed because quota limit has been exceeded."
            raise fastapi.HTTPException(detail=detail, status_code=400)

    # Append the data
    # The original dataset
    orig = blosc2.open(abspath)
    # The data to append is a cframe
    new = blosc2.ndarray_from_cframe(data)
    # Check that the shapes are compatible
    if orig.shape[1:] != new.shape[1:]:
        detail = "The shapes of the original dataset and the data to append are not compatible"
        raise fastapi.HTTPException(detail=detail, status_code=400)
    # Compute the new shape and resize the original dataset
    result_shape = (orig.shape[0] + new.shape[0],) + orig.shape[1:]
    orig.resize(result_shape)
    # Append the new data to orig along the first axis
    orig[orig.shape[0] - new.shape[0] :] = new

    # Return the new shape
    return result_shape


@app.post("/api/unfold/{path:path}")
async def unfold_file(
    path: pathlib.Path,
    user: db.User = Depends(current_active_user),
):
    """
    Unfold a container (zip, tar, hdf5, etc.) into a directory.

    The container is always unfolded into a directory with the same name as the
    container, but without the extension.

    Parameters
    ----------
    path : pathlib.Path
        The path to dataset to unfold.

    Returns
    -------
    str
        The path of the directory where the datasets have been unfolded.
    """
    if not user:
        raise srv_utils.raise_unauthorized("Unfolding requires authentication")

    # Get the absolute path for this user
    abspath = get_writable_path(path, user)

    if not abspath.is_file():
        detail = "Target file does not exist or is not a file"
        raise fastapi.HTTPException(detail=detail, status_code=400)

    # Unfold the container
    dirname = None
    if abspath.suffix in {".h5", ".hdf5"}:
        # Create proxies for each dataset in HDF5 file
        all_dsets = list(hdf5.create_hdf5_proxies(abspath))
        if len(all_dsets) == 0:
            detail = "No arrays found in HDF5 file"
            raise fastapi.HTTPException(detail=detail, status_code=400)
        dirname = abspath.with_suffix("")
    else:
        detail = "Target file must be a zip, tar or hdf5 container"
        raise fastapi.HTTPException(detail=detail, status_code=400)

    # Check quota
    if settings.quota:
        # Get the size of the datasets (proxies) in new directory
        newsize = 0
        if os.path.exists(dirname):
            # Traverse the directory and get the size for all files
            for _, relpath in utils.walk_files(dirname):
                newsize += os.path.getsize(relpath)
        total_size = get_disk_usage() + newsize
        if total_size > settings.quota:
            # Remove the directory if it exists
            shutil.rmtree(dirname)
            detail = "Unfold failed because quota limit has been exceeded."
            raise fastapi.HTTPException(detail=detail, status_code=400)

    # Return the new directory name
    return path.stem


@app.post("/api/remove/{path:path}")
async def remove(
    path: pathlib.Path,
    user: db.User = Depends(current_active_user),
):
    """
    Remove a dataset or a directory path.

    Parameters
    ----------
    path : pathlib.Path
        The path of dataset / directory to remove.

    Returns
    -------
    list
        A list with the paths that have been removed.
    """

    if not user:
        raise srv_utils.raise_unauthorized("Removing files requires authentication")

    # Get the absolute path for this user
    abspath = get_writable_path(path, user)

    # If abspath is a directory, remove the contents of the directory
    if abspath.is_dir():
        shutil.rmtree(abspath)
    else:
        # Try to unlink the file
        try:
            abspath.unlink()
        except FileNotFoundError:
            # Try adding a .b2 extension
            abspath = abspath.with_suffix(abspath.suffix + ".b2")
            try:
                abspath.unlink()
            except FileNotFoundError as exc:
                raise fastapi.HTTPException(
                    status_code=404,  # not found
                    detail="The specified path does not exist",
                ) from exc

    # Return the path
    return path


@app.post("/api/addnotebook/{path:path}")
async def add_notebook(
    path: pathlib.Path,
    user: db.User = Depends(current_active_user),
):
    """
    Add a new notebook.

    Parameters
    ----------
    path : pathlib.Path
        The path where the notebook will be created.

    Returns
    -------
    str
        The path of the new notebook.
    """

    if not user:
        raise srv_utils.raise_unauthorized("Authentication is required")

    if path.suffix != ".ipynb":
        detail = "Notebooks must end with the .ipynb extension"
        raise fastapi.HTTPException(status_code=400, detail=detail)

    # Get the absolute path for this user
    abspath = get_writable_path(path, user)

    # Check a file does not exist in the same path
    abspath = pathlib.Path(f"{abspath}.b2")
    if abspath.exists():
        detail = "File exists at the given path"
        raise fastapi.HTTPException(status_code=400, detail=detail)

    # Create the new notebook at the given path
    nb = nbformat.v4.new_notebook()
    file = io.StringIO()
    nbformat.write(nb, file)
    data = file.getvalue().encode()
    srv_utils.compress(data, dst=abspath)

    return path


#
# HTML interface
#

if user_login_enabled():

    @app.get("/login", response_class=HTMLResponse)
    async def html_login(request: Request, user: db.User = Depends(optional_user)):
        if user:
            return RedirectResponse(settings.urlbase, status_code=307)

        context = {
            "user_register_enabled": user_register_enabled(),
        }
        return templates.TemplateResponse(request, "login.html", context)

    @app.get("/logout", response_class=HTMLResponse)
    async def html_logout(request: Request, user: db.User = Depends(optional_user)):
        if user:
            return RedirectResponse(settings.urlbase, status_code=307)

        return templates.TemplateResponse(request, "logout.html")

    @app.get("/forgot-password", response_class=HTMLResponse)
    async def html_forgot_password(request: Request, user: db.User = Depends(optional_user)):
        if user:
            return RedirectResponse(settings.urlbase, status_code=307)

        return templates.TemplateResponse(request, "forgot-password.html")

    @app.get("/forgot-password-ok", response_class=HTMLResponse)
    async def html_forgot_password_ok(request: Request):
        context = {"settings": settings}
        return templates.TemplateResponse(request, "forgot-password-ok.html", context=context)

    @app.get("/reset-password/{token}", response_class=HTMLResponse, name="html-reset-password")
    async def html_reset_password(request: Request, token: str, user: db.User = Depends(optional_user)):
        if user:
            return RedirectResponse(settings.urlbase, status_code=307)

        context = {"token": token}
        return templates.TemplateResponse(request, "reset-password.html", context)

    @app.post("/api/adduser/")
    async def add_user(
        payload: models.AddUserPayload,
        user: db.User = Depends(current_active_user),
    ):
        """
        Add a user.

        Parameters
        ----------
        payload : AddUserPayload
            The payload containing the username, password and whether the user is a superuser.

        Returns
        -------
        str
            A message indicating success.
        """
        if not user:
            raise srv_utils.raise_unauthorized("Adding a user requires authentication")
        if not user.is_superuser:
            srv_utils.raise_unauthorized("Only superusers can add users")

        # Get the number of current users
        users = await srv_utils.alist_users()
        # None or 0 means unlimited users
        if settings.maxusers and len(users) >= settings.maxusers:
            raise srv_utils.raise_bad_request(f"Only a maximum of {settings.maxusers} users are allowed")

        try:
            await srv_utils.aadd_user(
                payload.username,
                payload.password,
                payload.superuser,
                state_dir=settings.statedir,
            )
        except Exception as exc:
            error_message = str(exc) if str(exc) else exc.__class__.__name__
            raise srv_utils.raise_bad_request(
                f"Error in adding {payload.username}: {error_message}"
            ) from exc
        return f"User added: {payload}"

    @app.get("/api/deluser/{username}")
    async def del_user(
        username: str,
        user: db.User = Depends(current_active_user),
    ):
        """
        Delete a user.

        Parameters
        ----------
        username : str
            The username of the user to delete.

        Returns
        -------
        str
            A message indicating success.
        """
        if not user:
            raise srv_utils.raise_unauthorized("Deleting a user requires authentication")
        if not user.is_superuser:
            srv_utils.raise_unauthorized("Only superusers can delete users")

        try:
            users = await srv_utils.alist_users(username)
            await srv_utils.adel_user(username)
        except Exception as exc:
            error_message = str(exc) if str(exc) else exc.__class__.__name__
            raise srv_utils.raise_bad_request(f"Error in deleting {username}: {error_message}") from exc
        # Remove the personal directory of the user
        userid = str(users[0].id)
        print(f"User {username} with id {userid} has been deleted")
        shutil.rmtree(settings.personal / userid, ignore_errors=True)
        return f"User deleted: {username}"

    @app.get("/api/listusers/")
    async def list_users(
        username: str | None = None,
        user: db.User = Depends(current_active_user),
    ):
        """
        List all users or a specific user.

        Parameters
        ----------
        username : str or None
            The username of the user to list (optional).

        Returns
        -------
        list of dict
            A list of all users (as dictionaries).
        """
        if not user:
            raise srv_utils.raise_unauthorized("Listing users requires authentication")
        return await srv_utils.alist_users(username)

    # TODO: Support user verification


if user_register_enabled():

    @app.get("/register", response_class=HTMLResponse)
    async def html_register(request: Request, user: db.User = Depends(optional_user)):
        if user:
            return RedirectResponse(settings.urlbase, status_code=307)

        return templates.TemplateResponse(request, "register.html")


@app.get("/favicon.ico", include_in_schema=False)
async def favicon():
    return FileResponse(BASE_DIR / "static/logo-caterva2-16x16.png")


@app.get("/", response_class=HTMLResponse)
@app.get("/roots/{path:path}")
async def html_home(
    request: Request,
    path: str = "",
    # Query parameters
    roots: list[str] = fastapi.Query([]),
    search: str = "",
    # Dependencies
    user: db.User = Depends(optional_user),
):
    # Disk usage
    size = get_disk_usage()
    context = {
        "user_login_enabled": user_login_enabled(),
        "roots_url": make_url(request, "htmx_root_list", {"roots": roots}),
        "username": user.email if user else None,
        # Disk usage
        "usage_total": custom_filesizeformat(size),
        # Prompt
        "cmd_url": make_url(request, "htmx_command"),
        "commands": commands_list,
    }

    context["config"] = {}

    if settings.quota:
        context["usage_quota"] = custom_filesizeformat(settings.quota)
        context["usage_percent"] = round((size / settings.quota) * 100)

    if roots:
        paths_url = make_url(request, "htmx_path_list", {"roots": roots, "search": search})
        context["paths_url"] = paths_url

    if path:
        context["meta_url"] = make_url(request, "htmx_path_info", path=path)

    return templates.TemplateResponse(request, "home.html", context)


@app.get("/htmx/root-list/")
async def htmx_root_list(
    request: Request,
    # Query
    roots: list[str] = fastapi.Query([]),
    # Depends
    user: db.User = Depends(optional_user),
):
    context = {
        "checked": roots,
        "roots": sorted(settings.database.roots.values(), key=lambda x: x.name),
        "user": user,
    }
    return templates.TemplateResponse(request, "root_list.html", context)


def _get_rootdir(user, root):
    if root == "@personal":
        if user:
            return settings.personal / str(user.id)
    elif root == "@shared":
        if user:
            return settings.shared
    elif root == "@public":
        return settings.public
    else:
        if not get_root(root).subscribed:
            follow(root)
        return settings.cache / root

    return None


@app.get("/htmx/path-list/", response_class=HTMLResponse)
async def htmx_path_list(
    request: Request,
    # Query parameters
    roots: list[str] = fastapi.Query([]),
    search: str = "",
    # Headers
    hx_current_url: srv_utils.HeaderType = None,
    hx_trigger: srv_utils.HeaderType = None,
    # Depends
    user: db.User = Depends(optional_user),
):
    hx_current_url = furl.furl(hx_current_url)

    # Prepare datasets context
    def get_names():
        n = 1
        while True:
            for name in itertools.product(*[string.ascii_lowercase] * n):
                yield "".join(name)
            n += 1

    names = get_names()

    datasets = []
    query = {"roots": roots, "search": search}

    def add_dataset(path, abspath):
        datasets.append(
            {
                "name": "_",
                "path": path,
                "size": abspath.stat().st_size,
                "url": make_url(request, "html_home", path=path, query=query),
                "label": truncate_path(path),
            }
        )

    for root in roots:
        rootdir = _get_rootdir(user, root)
        for abspath, relpath in utils.walk_files(rootdir):
            if relpath.suffix == ".b2":
                relpath = relpath.with_suffix("")
            path = f"{root}/{relpath}"
            if search in path:
                add_dataset(path, abspath)

    # Add current path if not already in the list
    current_path = hx_current_url.path
    segments = current_path.segments
    if segments and segments[0] == "roots":
        path = str(pathlib.Path(*segments[1:]))
        for dataset in datasets:
            if dataset["path"] == path:
                break
        else:
            root = segments[1]
            rootdir = _get_rootdir(user, root)
            relpath = pathlib.Path(*segments[2:])
            abspath = rootdir / relpath
            if abspath.suffix not in {".b2", ".b2nd", ".b2frame"}:
                abspath = pathlib.Path(f"{abspath}.b2")

            add_dataset(path, abspath)

    # Assign names to datasets
    datasets = sorted(datasets, key=lambda x: x["path"])
    for dataset in datasets:
        dataset["name"] = next(names)

    # Render template
    search_url = make_url(request, "htmx_path_list", {"roots": roots})
    context = {
        "datasets": datasets,
        "search_text": search,
        "search_url": search_url,
        "user": user,
    }
    response = templates.TemplateResponse(request, "path_list.html", context)

    # Push URL only when clicked, not on load/reload
    if hx_trigger != "path-list":
        args = {"roots": roots}
        if search:
            args["search"] = search
        push_url = hx_current_url.set(args).url
        response.headers["HX-Push-Url"] = push_url

    return response


@app.get("/htmx/path-info/{path:path}", response_class=HTMLResponse)
async def htmx_path_info(
    request: Request,
    # Path parameters
    path: pathlib.Path,
    # Headers
    hx_current_url: srv_utils.HeaderType = None,
    hx_trigger: srv_utils.HeaderType = None,
    # Depends
    user: db.User = Depends(optional_user),
):
    # Used to deselect
    if len(path.parts) == 0:
        response = HTMLResponse("")
        push_url = make_url(request, "html_home")
        # Keep query
        current_query = furl.furl(hx_current_url).query
        if current_query:
            push_url = f"{push_url}?{current_query.encode()}"

        response.headers["HX-Push-Url"] = push_url
        return response

    # Read metadata
    abspath, _ = abspath_and_dataprep(path, user=user)
    meta = srv_utils.read_metadata(
        abspath, settings.cache, settings.personal, settings.shared, settings.public
    )

    vlmeta = getattr(getattr(meta, "schunk", meta), "vlmeta", {})
    contenttype = vlmeta.get("contenttype") or guess_dset_ctype(path, meta)
    plugin = plugins.get(contenttype)
    if plugin:
        display = {
            "url": url(f"plugins/{plugin.name}/display/{path}"),
            "label": plugin.label,
        }
    else:
        mimetype = guess_type(path)
        if mimetype and (
            mimetype in {"application/pdf", "application/x-ipynb+json", "text/markdown"}
            or mimetype.startswith("image/")
        ):
            display = {
                "url": url(f"display/{path}"),
                "label": "Display",
            }
        else:
            display = None

    context = {
        "path": path,
        "meta": meta,
        "display": display,
        "can_delete": user and path.parts[0] in {"@personal", "@shared", "@public"},
    }

    # XXX
    if hasattr(meta, "shape"):
        view_url = make_url(request, "htmx_path_view", path=path)
        context.update(
            {
                "view_url": view_url,
                "shape": meta.shape,
            }
        )

    response = templates.TemplateResponse(request, "info.html", context=context)

    # Push URL only when clicked, not on load/reload
    if hx_trigger != "meta":
        push_url = make_url(request, "html_home", path=path)
        # Keep query
        current_query = furl.furl(hx_current_url).query
        if current_query:
            push_url = f"{push_url}?{current_query.encode()}"

        response.headers["HX-Push-Url"] = push_url

    return response


# Global dictionary to store objects
@functools.lru_cache(maxsize=16)
def get_filtered_array(abspath, path, filter, sortby):
    arr = open_b2(abspath, path)
    has_ndfields = hasattr(arr, "fields") and arr.fields != {}
    assert has_ndfields
    idx = None
    sortby = sortby.strip() if sortby else None

    # Filter rows only for NDArray with fields
    if filter:
        # Check whether filter is the name of a field
        if filter in arr.fields:
            if arr.dtype.fields[filter][0] == bool:  # noqa: E721
                # If boolean, give the filter a boolean expression
                filter = f"{filter} == True"
            else:
                raise IndexError("Filter should be a boolean expression")
        # Let's create a LazyExpr with the filter
        larr = arr[filter]
        # TODO: do some benchmarking to see if this is worth it
        idx = larr.indices(sortby).compute()
        # TODO: do some benchmarking to see if a numpy array is faster
        # but be aware that this will consume more memory (uncompressed)
        # idx = larr.indices(sortby)[:]
        arr = larr.sort(sortby).compute()
    elif sortby:
        # NDArray with fields; no need for the compute step
        idx = arr.indices(sortby)
        arr = arr.sort(sortby)

    return arr, idx


@app.post("/htmx/path-view/{path:path}", response_class=HTMLResponse)
async def htmx_path_view(
    request: Request,
    # Path parameters
    path: pathlib.Path,
    # Input parameters
    index: typing.Annotated[list[int] | None, Form()] = None,
    sizes: typing.Annotated[list[int] | None, Form()] = None,
    fields: typing.Annotated[list[str] | None, Form()] = None,
    filter: typing.Annotated[str, Form()] = "",
    sortby: typing.Annotated[str, Form()] = "",
    # Depends
    user: db.User = Depends(optional_user),
):
    abspath, _ = abspath_and_dataprep(path, user=user)
    filter = filter.strip()
    if filter or sortby:
        try:
            arr, idx = get_filtered_array(abspath, path, filter, sortby)
        except TypeError as exc:
            return htmx_error(request, f"Error in filter: {exc}")
        except NameError as exc:
            return htmx_error(request, f"Unknown field: {exc}")
        except ValueError as exc:
            return htmx_error(request, f"ValueError: {exc}")
        except SyntaxError as exc:
            return htmx_error(request, f"SyntaxError: {exc}")
        except IndexError as exc:
            return htmx_error(request, f"IndexError: {exc}")
        except AttributeError as exc:
            return htmx_error(
                request,
                f"Invalid filter: {exc}." f" Only expressions can be used as filters, not field names.",
            )
    else:
        try:
            arr = open_b2(abspath, path)
        except ValueError:
            return htmx_error(request, "Cannot open array; missing operand?, unknown data source?")
        idx = None

    # Local variables
    shape = arr.shape
    ndims = len(shape)

    # Set of dimensions that define the window
    # TODO Allow the user to choose the window dimensions
    has_ndfields = hasattr(arr, "fields") and arr.fields != {}
    dims = list(range(ndims))
    if ndims == 0:
        view_dims = {}
    elif ndims == 1 or has_ndfields:
        view_dims = {dims[-1]}
    else:
        view_dims = {dims[-2], dims[-1]}

    # Default values for input params
    index = (0,) * ndims if index is None else tuple(index)
    if sizes is None:
        sizes = [min(dim, 10) if i in view_dims else 1 for i, dim in enumerate(shape)]

    inputs = []
    tags = []
    for i, (start, size, size_max) in enumerate(zip(index, sizes, shape, strict=False)):
        mod = size_max % size
        start_max = size_max - (mod or size)
        inputs.append(
            {
                "start": start,
                "start_max": start_max,
                "size": size,
                "size_max": size_max,
                "with_size": i in view_dims,
            }
        )
        if inputs[-1]["with_size"]:
            stop = min(start + size, size_max)
            if idx is None:
                tags.append(list(range(start, stop)))
            else:
                tags.append(list(idx[start:stop]))

    if has_ndfields:
        cols = list(arr.fields.keys())
        fields = fields or cols[:5]
        idxs = [cols.index(f) for f in fields]
        rows = [fields]

        # Get array view
        if ndims >= 2:
            arr = arr[index[:-1]]
            i, isize = index[-1], sizes[-1]
            arr = arr[i : i + isize]
            arr = arr.tolist()
        elif ndims == 1:
            i, isize = index[0], sizes[0]
            arr = arr[i : i + isize]
            arr = arr.tolist()
        else:
            arr = [arr[()].tolist()]
        rows += [[row[i] for i in idxs] for row in arr]
    else:
        # Get array view
        cols = None
        if ndims >= 2:
            arr = arr[index[:-2]]
            i, isize = index[-2], sizes[-2]
            j, jsize = index[-1], sizes[-1]
            arr = arr[i : i + isize, j : j + jsize]
            rows = [tags[-1]] + list(arr)
        elif ndims == 1:
            i, isize = index[0], sizes[0]
            arr = [arr[i : i + isize]]
            rows = [tags[-1]] + list(arr)
        else:
            arr = [[arr[()]]]
            rows = list(arr)

    # Render
    context = {
        "view_url": make_url(request, "htmx_path_view", path=path),
        "inputs": inputs,
        "rows": rows,
        "cols": cols,
        "fields": fields,
        "filter": filter,
        "sortby": sortby,
        "shape": shape,
        "tags": tags if len(tags) == 0 else tags[0],
    }
    return templates.TemplateResponse(request, "info_view.html", context)


class AddUserCmd:
    """Add a new user."""

    names = ("adduser",)
    expected = "adduser <username>"
    nargs = 2

    @classmethod
    async def call(cls, request, user, argv, operands, hx_current_url):
        payload = models.AddUserPayload(username=argv[1], password=None, superuser=False)
        message = await add_user(payload, user)
        return htmx_message(request, message)


class DelUserCmd:
    """Remove user."""

    names = ("deluser",)
    expected = "deluser <username>"
    nargs = 2

    @classmethod
    async def call(cls, request, user, argv, operands, hx_current_url):
        message = await del_user(argv[1], user)
        return htmx_message(request, message)


class ListUsersCmd:
    """List users."""

    names = ("lsu", "listusers")
    expected = "lsu/listusers"
    nargs = 1

    @classmethod
    async def call(cls, request, user, argv, operands, hx_current_url):
        lusers = await list_users()
        users = [user.email for user in lusers]
        return htmx_message(request, f"Users: {users}")


class CopyCmd:
    """Copy file."""

    names = ("cp", "copy")
    expected = "cp/copy <src> <dst>"
    nargs = 3

    @classmethod
    async def call(cls, request, user, argv, operands, hx_current_url):
        src, dst = operands.get(argv[1], argv[1]), operands.get(argv[2], argv[2])
        payload = models.MoveCopyPayload(src=src, dst=dst)
        result_path = await copy(payload, user)
        # Redirect to display new dataset
        result_path = await display_first(result_path, user)
        url = make_url(request, "html_home", path=result_path)
        return htmx_redirect(hx_current_url, url)


class MoveCmd:
    """Move or rename file."""

    names = ("mv", "move")
    expected = "mv/move <src> <dst>"
    nargs = 3

    @classmethod
    async def call(cls, request, user, argv, operands, hx_current_url):
        src, dst = operands.get(argv[1], argv[1]), operands.get(argv[2], argv[2])
        payload = models.MoveCopyPayload(src=src, dst=dst)
        result_path = await move(payload, user)
        # Redirect to display new dataset
        result_path = await display_first(result_path, user)
        url = make_url(request, "html_home", path=result_path)
        return htmx_redirect(hx_current_url, url)


class RemoveCmd:
    """Remove file."""

    names = ("rm", "remove")
    expected = "rm/remove <path>"
    nargs = 2

    @classmethod
    async def call(cls, request, user, argv, operands, hx_current_url):
        path = operands.get(argv[1], argv[1])
        path = pathlib.Path(path)
        await remove(path, user)
        response = responses.Response(status_code=204)
        response.headers["HX-Refresh"] = "true"
        return response


class AddNotebookCmd:
    """Add a new notebook."""

    names = ("addnb",)
    expected = "addnb <path>"
    nargs = 2

    @classmethod
    async def call(cls, request, user, argv, operands, hx_current_url):
        path = pathlib.Path(argv[1])
        path = await add_notebook(path, user)

        # Redirect to display new dataset
        url = make_url(request, "html_home", path=path)
        return htmx_redirect(hx_current_url, url)


commands_list = [AddUserCmd, DelUserCmd, ListUsersCmd, CopyCmd, MoveCmd, RemoveCmd, AddNotebookCmd]

commands = {}
for cmd in commands_list:
    for name in cmd.names:
        if name in commands:
            raise ValueError(f'duplicated "{name}" command')
        commands[name] = cmd


@app.post("/htmx/command/", response_class=HTMLResponse)
async def htmx_command(
    request: Request,
    # Body
    command: typing.Annotated[str, Form()],
    names: typing.Annotated[list[str] | None, Form()] = None,
    paths: typing.Annotated[list[str] | None, Form()] = None,
    # Headers
    hx_current_url: srv_utils.HeaderType = None,
    # Depends
    user: db.User = Depends(current_active_user),
):
    if names is None:
        names = []

    if paths is None:
        paths = []

    operands = dict(zip(names, paths, strict=False))
    argv = command.split()

    # First check for expressions
    nargs = len(argv)
    if nargs == 0:
        return responses.Response(status_code=204)

    elif nargs > 1 and argv[1] in {"=", ":="}:
        operator = argv[1]
        compute = operator == ":="
        try:
            result_name, expr = command.split(operator, maxsplit=1)
            if "#" in expr:  # get alternative operands
                expr, alt_ops = expr.split("#", maxsplit=1)
                alt_ops = ast.literal_eval(alt_ops.strip())  # convert str to dict
                for k, v in alt_ops.items():
                    operands[k] = v  # overwrite or add operands if necessary
            result_path = make_expr(result_name, expr, operands, user, compute=compute)
            url = make_url(request, "html_home", path=result_path)
            return htmx_redirect(hx_current_url, url)
        except SyntaxError:
            return htmx_error(request, "Invalid syntax: expected <varname> = <expression>")
        except ValueError as exc:
            return htmx_error(request, f"Invalid expression: {exc}")
        except TypeError as exc:
            return htmx_error(request, f"Invalid expression: {exc}")
        except KeyError as exc:
            error = f"Expression error: {exc.args[0]} is not in the list of available datasets"
            return htmx_error(request, error)
        except RuntimeError as exc:
            return htmx_error(request, f"Runtime error: {exc}")

    # Commands
    cmd = commands.get(argv[0])
    if cmd is not None:
        if len(argv) != cmd.nargs:
            return htmx_error(request, f"Invalid syntax: expected {cmd.expected}")

        try:
            return await cmd.call(request, user, argv, operands, hx_current_url)
        except Exception as exc:
            return htmx_error(request, f'Error in "{command}" command: {exc.detail}')

    # If the command is not recognized
    return htmx_error(request, f'Invalid command "{argv[0]}" or expression not found')


async def display_first(result_path, user):
    paths = await get_list(pathlib.Path(result_path), user)
    if len(paths) > 1:
        # Display the first path found
        result_path = f"{result_path}/{paths[0]}"
    elif len(paths) == 1 and not result_path.endswith(paths[0]):
        result_path = f"{result_path}/{paths[0]}"
    return result_path


def htmx_message(request, msg):
    context = {"message": msg}
    return templates.TemplateResponse(request, "message.html", context, status_code=400)


def htmx_error(request, msg, status_code=400):
    context = {"error": msg}
    return templates.TemplateResponse(request, "error.html", context, status_code=status_code)


def htmx_redirect(current_url, target_url, root=None):
    response = responses.JSONResponse("OK")
    query = furl.furl(current_url).query
    roots = query.params.getlist("roots")

    if root and root not in roots:
        query = query.add({"roots": root})

    response.headers["HX-Redirect"] = f"{target_url}?{query.encode()}"
    return response


@app.post("/htmx/upload/{name}")
async def htmx_upload(
    request: Request,
    name: str,
    # Body
    file: UploadFile,
    # Headers
    hx_current_url: srv_utils.HeaderType = None,
    # Depends
    user: db.User = Depends(current_active_user),
):
    if not user:
        raise srv_utils.raise_unauthorized("Uploading files requires authentication")

    if name == "@personal":
        path = settings.personal / str(user.id)
    elif name == "@shared":
        path = settings.shared
    elif name == "@public":
        path = settings.public
    else:
        raise fastapi.HTTPException(status_code=404)  # NotFound

    # Read the file and check quota
    data = await file.read()
    if settings.quota:
        total_size = get_disk_usage() + len(data)
        if total_size > settings.quota:
            error = "Upload failed because quota limit has been exceeded."
            return htmx_error(request, error)

    path.mkdir(exist_ok=True, parents=True)
    filename = pathlib.Path(file.filename)

    # If a tarball or zipfile, extract the files in path
    # We also filter out hidden files and MacOSX metadata
    suffix = filename.suffix
    suffixes = filename.suffixes[-2:]
    if suffix in [".tar", ".tgz", ".zip"] or suffixes == [".tar", ".gz"]:
        file.file.seek(0)  # Reset file pointer
        if suffix == ".zip":
            with zipfile.ZipFile(file.file, "r") as archive:
                members = [
                    m
                    for m in archive.namelist()
                    if (
                        not os.path.basename(m).startswith(".")
                        and not os.path.basename(m).startswith("__MACOSX")
                    )
                ]
                archive.extractall(path, members=members)
                # Convert members elements to Path instances
                members = [pathlib.Path(m) for m in members]
        else:
            mode = "r:gz" if suffix in {".tgz", ".gz"} else "r"
            with tarfile.open(fileobj=file.file, mode=mode) as archive:
                members = [
                    m
                    for m in archive.getmembers()
                    if (
                        not os.path.basename(m.name).startswith(".")
                        and not os.path.basename(m.name).startswith("__MACOSX")
                    )
                ]
                archive.extractall(path, members=members)
                # Convert members elements to Path instances
                members = [pathlib.Path(m.name) for m in members]

        # Compress files that are not compressed yet
        new_members = [
            member
            for member in members
            if not (path / member).is_dir() and member.suffix not in {".b2", ".b2frame", ".b2nd"}
        ]
        for member in new_members:
            srv_utils.compress_file(path / member)

        # We are done, redirect to home, and show the new files, starting with the first one
        first_member = next((m for m in new_members), None)
        path = f"{name}/{first_member}"
        return htmx_redirect(hx_current_url, make_url(request, "html_home", path=path), root=name)

    if suffix in [".h5", ".hdf5"]:
        # Save file
        fpath = path / filename
        with open(fpath, "wb") as dst:
            dst.write(data)
        # Create proxies for each dataset in HDF5 file
        all_dsets = list(hdf5.create_hdf5_proxies(fpath))
        if len(all_dsets) == 0:
            return htmx_error(request, "No arrays found in HDF5 file")
        # Show the first dataset in the list
        fproxy = all_dsets[0]
        # dirname will be the name of the file without extension
        dirname = fpath.stem
        dsetname = f"{name}/{dirname}/{fproxy.dsetname}" + ".b2nd"
        return htmx_redirect(hx_current_url, make_url(request, "html_home", path=dsetname), root=name)

    if filename.suffix not in {".b2", ".b2frame", ".b2nd"}:
        schunk = blosc2.SChunk(data=data)
        data = schunk.to_cframe()
        filename = f"{filename}.b2"

    # Save file
    with open(path / filename, "wb") as dst:
        dst.write(data)

    # Redirect to display new dataset
    path = f"{name}/{filename}"
    if path.endswith(".b2"):
        path = path[:-3]
    url = make_url(request, "html_home", path=path)
    return htmx_redirect(hx_current_url, url, root=name)


@app.delete("/htmx/delete/{path:path}", response_class=HTMLResponse)
async def htmx_delete(
    request: Request,
    # Path parameters
    path: pathlib.Path,
    # Headers
    hx_current_url: srv_utils.HeaderType = None,
    # Depends
    user: db.User = Depends(current_active_user),
):
    # Find absolute path to file
    parts = list(path.parts)
    name = parts[0]
    if name == "@personal":
        parts[0] = str(user.id)
        path = pathlib.Path(*parts)
        abspath = settings.personal / path
    elif name == "@shared":
        path = pathlib.Path(*parts[1:])
        abspath = settings.shared / path
    elif name == "@public":
        path = pathlib.Path(*parts[1:])
        abspath = settings.public / path
    else:
        return fastapi.HTTPException(status_code=400)

    # Remove
    if abspath.suffix not in {".b2frame", ".b2nd"}:
        abspath = abspath.with_suffix(abspath.suffix + ".b2")
        if not abspath.exists():
            return fastapi.HTTPException(status_code=404)
    abspath.unlink()

    # Redirect to home
    url = make_url(request, "html_home")
    return htmx_redirect(hx_current_url, url, root=name)


async def get_container(path, user):
    abspath, dataprep = abspath_and_dataprep(path, user=user)
    await dataprep()
    return open_b2(abspath, path)


async def get_file_content(path, user):
    container = await get_container(path, user)

    # Return compressed (this is used only by the downloader)
    if path.suffix in {".b2frame", ".b2nd"}:
        return container.to_cframe()

    # Return uncompressed
    return container[:]


async def get_image(path, user):
    content = await get_file_content(path, user)
    return PIL.Image.open(io.BytesIO(content))


def resize_image(img, width):
    if width and img.width > width:
        height = (img.height * width) // img.width
        img = img.resize((width, height))

    img_file = io.BytesIO()
    img.save(img_file, format="PNG")
    img_file.seek(0)
    return img_file


@app.get("/display/{path:path}", response_class=HTMLResponse)
async def html_display(
    request: Request,
    # Path parameters
    path: pathlib.Path,
    user: db.User = Depends(optional_user),
    # Response
    response_class=HTMLResponse,
):
    mimetype = guess_type(path)
    if mimetype == "application/pdf":
        data = f"{url('api/preview/')}{path}"
        return f'<object data="{data}" type="application/pdf" class="w-100" style="height: 768px"></object>'
    elif mimetype == "application/x-ipynb+json":
        href = url(f"static/jupyterlite/notebooks/index.html?path={path}")
        src = f"{url('api/preview/')}{path}"
        return (
            f'<a href="{href}" target="_blank" class="btn btn-primary mb-1"><i class="fa-solid fa-gear"></i> Run</a>'
            f'<iframe src="{src}" class="w-100" height="768px"></iframe>'
        )
    elif mimetype == "text/markdown":
        content = await get_file_content(path, user)
        return markdown.markdown(content.decode("utf-8"))
    elif mimetype.startswith("image/"):
        src = f"{url('api/preview/')}{path}"
        img = await get_image(path, user)

        width = 768  # Max size
        links = []
        if img.width > width:
            links.append(
                {
                    "href": src,
                    "label": f"{img.width} x {img.height} (original size)",
                    "target": "blank_",
                }
            )
            src = f"{src}?{width=}"

        context = {"src": src, "links": links}
        return templates.TemplateResponse(request, "display_image.html", context=context)

    return "Format not supported"


#
# For Jupyterlite
#


@app.get("/static/jupyterlite/api/contents/{path:path}")
async def jupyterlite_contents(
    request: Request,
    # Path parameters
    path: pathlib.Path,
    user: db.User = Depends(optional_user),
):
    """
    See https://jupyter-server.readthedocs.io/en/latest/developers/rest-api.html#get--api-contents-path
    """

    # The path must end with all.json
    parts = path.parts
    if parts[-1] != "all.json":
        raise fastapi.HTTPException(status_code=404)  # NotFound

    parts = parts[:-1]
    path = pathlib.Path(*parts)

    # Helper function for directories
    def directory(abspath, relpath, content=None):
        stat = abspath.stat()
        return {
            "content": content,
            "created": utils.epoch_to_iso(stat.st_ctime),
            "format": None if content is None else "json",
            "hash": None,
            "hash_algorithm": None,
            "last_modified": utils.epoch_to_iso(stat.st_mtime),
            "mimetype": None,
            "name": pathlib.Path(relpath).name,
            "path": relpath,
            "size": None,
            "type": "directory",
            "writable": False,
        }

    content = []
    if len(parts) == 0:
        rootdir = _get_rootdir(user, "@personal")
        if rootdir is not None:
            rootdir.mkdir(exist_ok=True)
            content.append(directory(rootdir, "@personal"))

        rootdir = _get_rootdir(user, "@shared")
        if rootdir is not None:
            content.append(directory(rootdir, "@shared"))

        rootdir = _get_rootdir(user, "@public")
        if rootdir is not None:
            content.append(directory(rootdir, "@public"))

        # TODO pub/sub roots: settings.database.roots.values()
        dir_abspath = rootdir.parent
        dir_relpath = ""
    else:
        # Check access to the root
        root, *subpath = parts
        rootdir = _get_rootdir(user, root)
        if rootdir is None:
            raise fastapi.HTTPException(status_code=404)  # NotFound

        # Get absolute and relative paths to the directory
        dir_abspath = rootdir / pathlib.Path(*subpath)
        dir_relpath = path

        for abspath, relpath in utils.iterdir(dir_abspath):
            relpath = path / relpath
            if abspath.is_dir():
                content.append(directory(abspath, relpath))
            elif abspath.is_file():
                if relpath.suffix == ".b2":
                    relpath = relpath.with_suffix("")

                mimetype = guess_type(relpath)
                if mimetype == "application/x-ipynb+json":
                    content_type = "notebook"
                    writable = bool(user)
                else:
                    content_type = "file"
                    writable = False

                stat = abspath.stat()
                content.append(
                    {
                        "content": None,
                        "created": utils.epoch_to_iso(stat.st_ctime),
                        "format": None,
                        "hash": None,
                        "hash_algorithm": None,
                        "last_modified": utils.epoch_to_iso(stat.st_mtime),
                        "mimetype": mimetype,
                        "name": relpath.name,
                        "path": relpath,
                        "size": stat.st_size,  # XXX Return the uncompressed size?
                        "type": content_type,
                        "writable": writable,
                    }
                )
            else:
                raise NotImplementedError("Only directories and files are supported")

    return directory(dir_abspath, dir_relpath, content=content)


@app.get("/static/jupyterlite/files/{path:path}")
async def jupyterlite_files(
    request: Request,
    # Path parameters
    path: pathlib.Path,
    user: db.User = Depends(optional_user),
):
    async def downloader():
        yield await get_file_content(path, user)

    mimetype = guess_type(path)
    return responses.StreamingResponse(downloader(), media_type=mimetype)


@app.get("/service-worker.js")
async def jupyterlite_worker(
    # Query parameters
    enableCache: bool | None = None,
):
    abspath = BASE_DIR / "static/jupyterlite/service-worker.js"
    return FileResponse(abspath, filename=abspath.name, media_type="application/javascript")


@app.get("/api/service-worker-heartbeat", response_class=responses.PlainTextResponse)
async def jupyter_heartbeat():
    return "ok"


#
# Static
#

app.mount("/static", StaticFiles(directory=BASE_DIR / "static"), name="static")


#
# Command line interface
#

plugins = {}


def guess_dset_ctype(path: pathlib.Path, meta) -> str | None:
    """Try to guess dataset's content type (given path and metadata)."""
    for ctype, plugin in plugins.items():
        if hasattr(plugin, "guess") and plugin.guess(path, meta):
            return ctype
    return None


def main():
    # Read configuration file
    conf = utils.get_conf("subscriber", allow_id=True)

    # Parse command line arguments
    _stdir = "_caterva2/sub" + (f".{conf.id}" if conf.id else "")
    parser = utils.get_parser(
        broker=conf.get("broker.http", ""),
        http=conf.get(".http", "localhost:8002"),
        loglevel=conf.get(".loglevel", "warning"),
        statedir=conf.get(".statedir", _stdir),
        id=conf.id,
    )
    args = utils.run_parser(parser)
    settings.broker = args.broker

    # Init cache
    settings.statedir = args.statedir.resolve()
    settings.cache = settings.statedir / "cache"
    settings.cache.mkdir(exist_ok=True, parents=True)
    # Use `download_cached()`, `StaticFiles` does not support authorization.
    # app.mount("/files", StaticFiles(directory=cache), name="files")

    # Shared/Public dirs
    settings.shared = settings.statedir / "shared"
    settings.shared.mkdir(exist_ok=True, parents=True)
    settings.public = settings.statedir / "public"
    settings.public.mkdir(exist_ok=True, parents=True)

    # personal dir
    settings.personal = settings.statedir / "personal"
    settings.personal.mkdir(exist_ok=True, parents=True)
    # Use `download_personal()`, `StaticFiles` does not support authorization.
    # app.mount("/personal", StaticFiles(directory=settings.personal), name="personal")

    # Init database
    model = models.Subscriber(roots={}, etags={})
    settings.database = srv_utils.Database(settings.statedir / "db.json", model)

    # Register display plugins (delay module load)
    try:
        from .plugins import tomography  # When used as module
    except ImportError:
        from caterva2.services.plugins import tomography  # When used as script

    app.mount(f"/plugins/{tomography.name}", tomography.app)
    plugins[tomography.contenttype] = tomography
    tomography.init(abspath_and_dataprep, settings.urlbase)

    # Mount media
    media = settings.statedir / "media"
    media.mkdir(exist_ok=True, parents=True)
    app.mount("/media", StaticFiles(directory=media), name="media")
    templates.env.globals["brand"] = {
        "logo": brand_logo(),
    }

    # Run
    root_path = str(furl.furl(settings.urlbase).path)
    srv_utils.uvicorn_run(app, args, root_path=root_path)


if __name__ == "__main__":
    main()<|MERGE_RESOLUTION|>--- conflicted
+++ resolved
@@ -6,10 +6,7 @@
 # License: GNU Affero General Public License v3.0
 # See LICENSE.txt for details about copyright and rights to use.
 ###############################################################################
-<<<<<<< HEAD
-=======
-
->>>>>>> 8f192b82
+
 import ast
 import asyncio
 import collections.abc
